--- conflicted
+++ resolved
@@ -1,10 +1,6 @@
 cabal-version:      3.0
 name:               liqwid-plutarch-extra
-<<<<<<< HEAD
-version:            3.10.5
-=======
-version:            3.11.0
->>>>>>> a5be7847
+version:            3.11.1
 synopsis:           A collection of Plutarch extras from Liqwid Labs
 description:        Several useful data types and functions for Plutarch.
 homepage:           https://github.com/Liqwid-Labs/liqwid-plutarch-extra
