--- conflicted
+++ resolved
@@ -88,11 +88,8 @@
     Plutarch.Extra.Map.Sorted
     Plutarch.Extra.Map.Unsorted
     Plutarch.Extra.Maybe
-<<<<<<< HEAD
+    Plutarch.Extra.Monoid
     Plutarch.Extra.MultiSig
-=======
-    Plutarch.Extra.Monoid
->>>>>>> a951b85d
     Plutarch.Extra.Numeric
     Plutarch.Extra.Other
     Plutarch.Extra.Profunctor
