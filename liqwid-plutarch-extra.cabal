--- conflicted
+++ resolved
@@ -1,6 +1,6 @@
 cabal-version:      3.0
 name:               liqwid-plutarch-extra
-version:            1.2.1
+version:            3.0.1
 synopsis:           A collection of Plutarch extras from Liqwid Labs
 description:        Several useful data types and functions for Plutarch.
 homepage:           https://github.com/Liqwid-Labs/liqwid-plutarch-extra
@@ -68,11 +68,8 @@
   import:          common-lang
   exposed-modules:
     Plutarch.Extra.Applicative
-<<<<<<< HEAD
+    Plutarch.Extra.AssetClass
     Plutarch.Extra.Bind
-=======
-    Plutarch.Extra.AssetClass
->>>>>>> 9472ff55
     Plutarch.Extra.Bool
     Plutarch.Extra.Boring
     Plutarch.Extra.Category
@@ -95,11 +92,8 @@
     Plutarch.Extra.Numeric
     Plutarch.Extra.Profunctor
     Plutarch.Extra.Record
-<<<<<<< HEAD
+    Plutarch.Extra.ScriptContext
     Plutarch.Extra.Star
-=======
-    Plutarch.Extra.ScriptContext
->>>>>>> 9472ff55
     Plutarch.Extra.State
     Plutarch.Extra.Sum
     Plutarch.Extra.Tagged
