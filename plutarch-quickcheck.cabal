cabal-version:      3.0
name:               plutarch-quickcheck
<<<<<<< HEAD
version:            2.1.6
=======
version:            2.2.1
>>>>>>> 5b427407
synopsis:           Quickcheck for Plutarch.
description:
  Bridge between QuickCheck and Plutarch. The interfaces provide
  easy ways to construct properties about Plutarch functions.

homepage:           https://github.com/Liqwid-Labs/plutarch-quickcheck
bug-reports:        https://github.com/Liqwid-Labs/plutarch-quickcheck/issues
license:            Apache-2.0
license-file:       LICENSE
author:             Seungheon Oh
maintainer:         Seungheon Oh <seungheon@mlabs.city>
copyright:          (C) 2022 Liqwid Labs
category:           Test
build-type:         Simple
tested-with:        GHC ==9.2.1
extra-source-files:
  LICENSE
  README.md

source-repository head
  type:     git
  location: https://github.com/Liqwid-Labs/plutarch-quickcheck

-- Common sections

common common-lang
  ghc-options:
    -Wall -Wcompat -Wincomplete-uni-patterns
    -Wincomplete-record-updates -Wmissing-deriving-strategies
    -Wredundant-constraints -Wmissing-export-lists -Werror

  build-depends:
    , base      ^>=4.16
    , plutarch

  default-extensions:
    NoFieldSelectors
    BangPatterns
    BinaryLiterals
    ConstraintKinds
    DataKinds
    DeriveAnyClass
    DeriveGeneric
    DeriveTraversable
    DerivingVia
    EmptyCase
    FlexibleContexts
    FlexibleInstances
    GeneralisedNewtypeDeriving
    HexFloatLiterals
    InstanceSigs
    KindSignatures
    LambdaCase
    MultiParamTypeClasses
    NumericUnderscores
    OverloadedLabels
    OverloadedStrings
    PackageImports
    ScopedTypeVariables
    StandaloneDeriving
    TupleSections
    TypeApplications
    TypeFamilies
    TypeOperators

  default-language:   Haskell2010

common common-tests
  import:        common-lang
  ghc-options:   -O2 -threaded -rtsopts -with-rtsopts=-N
  build-depends:
    , bytestring
    , generics-sop
    , plutarch-quickcheck
    , QuickCheck
    , tasty
    , tasty-expected-failure
    , tasty-quickcheck

-- Libraries

library
  import:          common-lang
  exposed-modules:
    Plutarch.Test.QuickCheck
    Plutarch.Test.QuickCheck.Instances
    Plutarch.Test.QuickCheck.Modifiers

  other-modules:
    Plutarch.Test.QuickCheck.Function
    Plutarch.Test.QuickCheck.Helpers
    Plutarch.Test.QuickCheck.Internal

  build-depends:
    , bytestring
    , containers
    , data-default
    , generics-sop
    , mtl
    , plutarch-extra
    , plutus-core
    , plutus-ledger-api
    , plutus-tx
    , QuickCheck
    , tagged
    , tasty
    , tasty-expected-failure
    , tasty-quickcheck
    , text
    , universe

  hs-source-dirs:  src

-- Tests

test-suite reverse-test
  import:
    common-tests,
    common-lang

  type:           exitcode-stdio-1.0
  main-is:        Main.hs
  hs-source-dirs: sample/reverse-test

test-suite zip-test
  import:
    common-tests,
    common-lang

  type:           exitcode-stdio-1.0
  main-is:        Main.hs
  hs-source-dirs: sample/zip-test

test-suite validator-test
  import:
    common-tests,
    common-lang

  type:           exitcode-stdio-1.0
  main-is:        Main.hs
  hs-source-dirs: sample/validator-test

test-suite instances
  import:
    common-tests,
    common-lang

  type:           exitcode-stdio-1.0
  main-is:        Main.hs
  other-modules:
    Helpers
    Value

  build-depends:
    , plutus-ledger-api
    , plutus-tx
    , pretty-show

  hs-source-dirs: test/instances<|MERGE_RESOLUTION|>--- conflicted
+++ resolved
@@ -1,10 +1,6 @@
 cabal-version:      3.0
 name:               plutarch-quickcheck
-<<<<<<< HEAD
-version:            2.1.6
-=======
-version:            2.2.1
->>>>>>> 5b427407
+version:            2.2.2
 synopsis:           Quickcheck for Plutarch.
 description:
   Bridge between QuickCheck and Plutarch. The interfaces provide
