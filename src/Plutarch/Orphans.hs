{-# LANGUAGE PolyKinds #-}
{-# LANGUAGE QuantifiedConstraints #-}
-- The whole point of this module
{-# OPTIONS_GHC -Wno-orphans #-}

{- | Module: Plutarch.Orphans
 Description: Orphan instances for Plutarch and Plutus types, including
  JSON serialization.
-}
module Plutarch.Orphans () where

import Codec.Serialise (Serialise, deserialiseOrFail, serialise)
<<<<<<< HEAD
import Data.Aeson ((.:), (.=))
import qualified Data.Aeson as Aeson
import Data.Aeson.Types (Parser, parserThrowError)
=======
import Data.Aeson ((.:), (.=), (<?>))
import Data.Aeson qualified as Aeson
import Data.Aeson.Types (JSONPathElement (Key), Parser, parserThrowError)
>>>>>>> 79604ece
import Data.ByteString.Lazy (fromStrict, toStrict)
import Data.Coerce (Coercible, coerce)
import Data.Ratio (Ratio, denominator, numerator, (%))
import Data.Text (Text)
import Data.Text.Encoding (encodeUtf8)
import Data.Vector qualified as Vector
import Plutarch.Api.V2 (PDatumHash (PDatumHash))
import Plutarch.Builtin (PIsData (pdataImpl, pfromDataImpl))
import Plutarch.Extra.TermCont (ptryFromC)
import Plutarch.TryFrom (PTryFrom (ptryFrom'), PTryFromExcess)
import Plutarch.Unsafe (punsafeCoerce)

--------------------------------------------------------------------------------

import Data.ByteString.Short (fromShort, toShort)
import Data.Functor ((<&>))
import Plutarch.Script (Script, deserialiseScript, serialiseScript)
import PlutusLedgerApi.V1.Bytes (bytes, encodeByteString, fromHex)
import PlutusLedgerApi.V2 (
  BuiltinByteString,
  BuiltinData (BuiltinData),
  Credential (PubKeyCredential, ScriptCredential),
  CurrencySymbol,
  Data (I, List),
  Datum,
  LedgerBytes (LedgerBytes),
  POSIXTime (POSIXTime),
  PubKeyHash (PubKeyHash),
  ScriptHash (ScriptHash),
  StakingCredential (StakingHash, StakingPtr),
  TokenName,
  TxId (TxId),
  TxOutRef,
 )
import PlutusTx (FromData (fromBuiltinData), ToData (toBuiltinData))

newtype Flip f a b = Flip (f b a) deriving stock (Generic)

-- | @since 3.0.3
instance (PIsData a) => PIsData (PAsData a) where
  pfromDataImpl = punsafeCoerce
  pdataImpl = pdataImpl . pfromData

-- | @since 3.0.3
instance PTryFrom PData (PAsData PDatumHash) where
  type PTryFromExcess PData (PAsData PDatumHash) = Flip Term PDatumHash
  ptryFrom' opq = runTermCont $ do
    unwrapped <- pfromData . fst <$> ptryFromC @(PAsData PByteString) opq
    tcont $ \f ->
      pif
        -- Blake2b_256 hash: 256 bits/32 bytes.
        (plengthBS # unwrapped #== 32)
        (f ())
        (ptraceError "ptryFrom(PDatumHash): must be 32 bytes long")
    pure (punsafeCoerce opq, pcon $ PDatumHash unwrapped)

-- | @since 3.0.3
instance PTryFrom PData (PAsData PUnit)

----------------------------------------
-- Instances for Ratios

instance ToData (Ratio Integer) where
  toBuiltinData rat =
    BuiltinData $
      List
        [ I $ numerator rat
        , I $ denominator rat
        ]

instance FromData (Ratio Integer) where
  fromBuiltinData (BuiltinData (List [I num, I denom])) =
    pure $ num % if num == 0 then 1 else denom
  fromBuiltinData _ = Nothing

----------------------------------------
-- Aeson (JSON) instances

-- | Represent a ByteString as a hex-encoded JSON String
newtype AsBase16Bytes (a :: Type) = AsBase16Bytes a

{- | Represent any serializable value as a hex-encoded JSON String of its
 serialization
-}
newtype AsBase16Codec (a :: Type) = AsBase16Codec a

--------------------
-- Instances for `deriving via`

-- @ since 3.6.1
instance
  (Coercible a LedgerBytes) =>
  Aeson.ToJSON (AsBase16Bytes a)
  where
  toJSON =
    Aeson.String
      . encodeByteString
      . bytes
      . coerce @(AsBase16Bytes a) @LedgerBytes

  toEncoding =
    Aeson.toEncoding @Text
      . encodeByteString
      . bytes
      . coerce @(AsBase16Bytes a) @LedgerBytes

-- @ since 3.6.1
instance
  (Coercible LedgerBytes a) =>
  Aeson.FromJSON (AsBase16Bytes a)
  where
  parseJSON v =
    Aeson.parseJSON @Text v
      >>= either
        (parserThrowError [] . show)
        ( pure
            . coerce @_
              @(AsBase16Bytes a)
        )
        . fromHex
        . encodeUtf8

-- @ since 3.6.1
instance (Serialise a) => Aeson.ToJSON (AsBase16Codec a) where
  toJSON (AsBase16Codec x) =
    Aeson.String
      . encodeByteString
      . toStrict
      . serialise @a
      $ x

  toEncoding (AsBase16Codec x) =
    Aeson.toEncoding @Text
      . encodeByteString
      . toStrict
      . serialise @a
      $ x

-- @ since 3.6.1
instance (Serialise a) => Aeson.FromJSON (AsBase16Codec a) where
  parseJSON v = do
    eitherLedgerBytes <-
      fromHex . encodeUtf8
        <$> Aeson.parseJSON @Text v

    b <- case eitherLedgerBytes of
      (Left err) -> parserThrowError [] $ show err
      (Right lb) -> pure $ bytes lb
    case deserialiseOrFail (fromStrict b) of
      (Left err) -> parserThrowError [] $ show err
      (Right r) -> pure $ AsBase16Codec r

-- @since X.Y.Z
deriving via (AsBase16Codec Datum) instance Aeson.ToJSON Datum

-- @since X.Y.Z
deriving via (AsBase16Codec Datum) instance Aeson.FromJSON Datum

-- @ since 3.6.1
deriving via (AsBase16Bytes TxId) instance Aeson.ToJSON TxId

-- @ since 3.6.1
deriving via (AsBase16Bytes TxId) instance Aeson.FromJSON TxId

-- @ since 3.6.1
deriving anyclass instance Aeson.ToJSON TxOutRef

-- @ since 3.6.1
deriving anyclass instance Aeson.FromJSON TxOutRef

-- @ since 3.19.2
deriving anyclass instance Aeson.ToJSON CurrencySymbol

-- @ since 3.19.2
deriving anyclass instance Aeson.FromJSON CurrencySymbol

-- @ since 3.19.2
deriving anyclass instance Aeson.ToJSON TokenName

-- @ since 3.19.2
deriving anyclass instance Aeson.FromJSON TokenName

-- @ since 3.6.1
deriving via
  (AsBase16Bytes ScriptHash)
  instance
    (Aeson.ToJSON ScriptHash)

-- @ since 3.6.1
deriving via
  (AsBase16Bytes ScriptHash)
  instance
    (Aeson.FromJSON ScriptHash)

-- @ since 3.6.1
deriving via
  Integer
  instance
    (Aeson.ToJSON POSIXTime)

-- @ since 3.6.1
deriving via
  Integer
  instance
    (Aeson.FromJSON POSIXTime)

-- @ since 3.6.1
deriving via
  (AsBase16Bytes BuiltinByteString)
  instance
    (Aeson.ToJSON BuiltinByteString)

-- @ since 3.6.1
deriving via
  (AsBase16Bytes BuiltinByteString)
  instance
    (Aeson.FromJSON BuiltinByteString)

-- @ since 3.6.1
instance Aeson.ToJSON Script where
  toJSON =
    Aeson.String
      . encodeByteString
      . fromShort
      . serialiseScript

-- @ since 3.6.1
instance Aeson.FromJSON Script where
  parseJSON v =
    Aeson.parseJSON @Text v
      <&> deserialiseScript
        . toShort
        . encodeUtf8

-- @ since 3.16.0
deriving via
  BuiltinByteString
  instance
    (Aeson.ToJSON PubKeyHash)

-- @ since 3.16.0
deriving via
  BuiltinByteString
  instance
    (Aeson.FromJSON PubKeyHash)

--------------------------------------------------------------------------------
-- manual instances

-- @ since 3.16.0
instance Aeson.ToJSON StakingCredential where
  toJSON (StakingHash cred) =
    Aeson.object
      [ "contents" .= Aeson.toJSON cred
      , "tag" .= Aeson.String "StakingHash"
      ]
  toJSON (StakingPtr x y z) =
    Aeson.object
      [ "contents"
          .= Aeson.Array
            ( Vector.fromList
                (Aeson.toJSON <$> [x, y, z])
            )
      , "tag" .= Aeson.String "StakingPtr"
      ]

  toEncoding (StakingHash cred) =
    Aeson.pairs
      ( "contents"
          .= cred
          <> "tag"
          .= Aeson.String "StakingHash"
      )
  toEncoding (StakingPtr x y z) =
    Aeson.pairs
      ( "contents"
          .= [x, y, z]
          <> "tag"
          .= Aeson.String "StakingPtr"
      )

-- @since 3.16.0
instance Aeson.FromJSON StakingCredential where
  parseJSON = Aeson.withObject "StakingCredential" $ \v -> do
    contents <- v .: "contents"
    tag <- v .: "tag"
    case tag of
      "StakingHash" -> StakingHash <$> Aeson.parseJSON contents
      "StakingPtr" -> parseStakingPtr contents
      _ -> fail $ "Expected StakingHash or StakingPtr, got " <> tag
    where
      parseStakingPtr :: Aeson.Value -> Parser StakingCredential
      parseStakingPtr v =
        Aeson.parseJSONList v >>= \case
          [x, y, z] -> pure $ StakingPtr x y z
          xs ->
            fail $
              "expected an array of length 3, but got length "
                <> show (length xs)

-- @since 3.16.0
instance Aeson.ToJSON Credential where
  toJSON (PubKeyCredential cred) =
    Aeson.object
      [ "contents" .= Aeson.toJSON cred
      , "tag" .= Aeson.String "PubKeyCredential"
      ]
  toJSON (ScriptCredential cred) =
    Aeson.object
      [ "contents" .= Aeson.toJSON cred
      , "tag" .= Aeson.String "ScriptCredential"
      ]

  toEncoding (PubKeyCredential cred) =
    Aeson.pairs
      ( "contents"
          .= cred
          <> "tag"
          .= Aeson.String "PubKeyCredential"
      )
  toEncoding (ScriptCredential cred) =
    Aeson.pairs
      ( "contents"
          .= cred
          <> "tag"
          .= Aeson.String "ScriptCredential"
      )

-- @since 3.16.0
instance Aeson.FromJSON Credential where
  parseJSON = Aeson.withObject "Credential" $ \v -> do
    contents <- v .: "contents"
    tag <- v .: "tag"
    case tag of
      "PubKeyCredential" -> PubKeyCredential <$> Aeson.parseJSON contents
      "ScriptCredential" -> ScriptCredential <$> Aeson.parseJSON contents
      _ -> fail $ "Expected PubKeyCredential or ScriptCredential, got " <> tag<|MERGE_RESOLUTION|>--- conflicted
+++ resolved
@@ -10,15 +10,9 @@
 module Plutarch.Orphans () where
 
 import Codec.Serialise (Serialise, deserialiseOrFail, serialise)
-<<<<<<< HEAD
-import Data.Aeson ((.:), (.=))
-import qualified Data.Aeson as Aeson
-import Data.Aeson.Types (Parser, parserThrowError)
-=======
 import Data.Aeson ((.:), (.=), (<?>))
 import Data.Aeson qualified as Aeson
 import Data.Aeson.Types (JSONPathElement (Key), Parser, parserThrowError)
->>>>>>> 79604ece
 import Data.ByteString.Lazy (fromStrict, toStrict)
 import Data.Coerce (Coercible, coerce)
 import Data.Ratio (Ratio, denominator, numerator, (%))
@@ -189,16 +183,16 @@
 -- @ since 3.6.1
 deriving anyclass instance Aeson.FromJSON TxOutRef
 
--- @ since 3.19.2
+-- @ since 3.20.1
 deriving anyclass instance Aeson.ToJSON CurrencySymbol
 
--- @ since 3.19.2
+-- @ since 3.20.1
 deriving anyclass instance Aeson.FromJSON CurrencySymbol
 
--- @ since 3.19.2
+-- @ since 3.20.1
 deriving anyclass instance Aeson.ToJSON TokenName
 
--- @ since 3.19.2
+-- @ since 3.20.1
 deriving anyclass instance Aeson.FromJSON TokenName
 
 -- @ since 3.6.1
