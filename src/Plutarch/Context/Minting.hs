<<<<<<< HEAD
{-# LANGUAGE RecordWildCards #-}
=======
{-# LANGUAGE PatternSynonyms #-}
{-# LANGUAGE RankNTypes #-}
>>>>>>> ec961351
{-# LANGUAGE RoleAnnotations #-}
{-# LANGUAGE TypeFamilies #-}
{-# LANGUAGE ViewPatterns #-}

{- | Module: Plutarch.Context.Minting
 Copyright: (C) Liqwid Labs 2022
 Maintainer: Koz Ross <koz@mlabs.city>
 Portability: GHC only
 Stability: Experimental

 Builder for minting contexts. 'MintingBuilder' is an instance of 'Semigroup',
 which allows combining the results of this API's functions into a larger
 'MintingBuilder' using '<>'.
-}
module Plutarch.Context.Minting (
    -- * Types
    MintingBuilder (..),

    -- * Input
    withMinting,

    -- * builder
    buildMinting,
    checkBuildMinting,
    buildMintingUnsafe,
) where

import Data.Foldable (Foldable (toList))
import Data.Maybe (fromJust)
import Plutarch.Context.Base (
    BaseBuilder (
        BB,
        bbDatums,
        bbInputs,
        bbMints,
        bbOutputs,
        bbSignatures
    ),
    Builder (..),
    yieldBaseTxInfo,
    yieldExtraDatums,
    yieldInInfoDatums,
    yieldMint,
    yieldOutDatums,
 )
<<<<<<< HEAD
import PlutusLedgerApi.V2 (
    CurrencySymbol,
=======
import Plutarch.Context.Phase1

import PlutusLedgerApi.V1.Contexts (
>>>>>>> ec961351
    ScriptContext (ScriptContext),
    ScriptPurpose (Minting),
    TxInfo (
        txInfoData,
        txInfoInputs,
        txInfoMint,
        txInfoOutputs,
        txInfoSignatories
    ),
    Value (getValue),
    fromList,
 )
import qualified PlutusTx.AssocMap as Map (toList)

{- | A context builder for Minting. Corresponds to
 'Plutus.V1.Ledger.Contexts.Minting' specifically.

 @since 1.0.0
-}
data MintingBuilder = MB
    { mbInner :: BaseBuilder
    , mbMintingCS :: Maybe CurrencySymbol
    }
    deriving stock
        ( -- | @since 1.0.0
          Show
        )

-- | @since 1.1.0
instance Semigroup MintingBuilder where
    MB inner _ <> MB inner' cs@(Just _) =
        MB (inner <> inner') cs
    MB inner cs <> MB inner' Nothing =
        MB (inner <> inner') cs

-- | @since 1.1.0
instance Monoid MintingBuilder where
    mempty = MB mempty Nothing

-- | @since 1.1.0
instance Builder MintingBuilder where
    pack = flip MB Nothing
    unpack = mbInner

{- | Set CurrencySymbol for building Minting ScriptContext.

 @since 1.1.1
-}
withMinting :: CurrencySymbol -> MintingBuilder
withMinting cs = MB mempty $ Just cs

{- | Builds @ScriptContext@ according to given configuration and
 @MintingBuilder@.

 This function will yield @Nothing@ when @mint@ interface was never
 called with a non-empty value, or when the specified currency symbol
 @CurrencySymbol@ cannot be found.

 @since 1.1.0
-}
buildMinting ::
    MintingBuilder ->
    Maybe ScriptContext
buildMinting builder@(unpack -> BB{..}) = do
    mintingCS <- mbMintingCS builder
    let (ins, inDat) = yieldInInfoDatums bbInputs builder
        (outs, outDat) = yieldOutDatums bbOutputs
        mintedValue = yieldMint bbMints
        extraDat = yieldExtraDatums bbDatums
        base = yieldBaseTxInfo builder

        txinfo =
            base
                { txInfoInputs = ins
                , txInfoOutputs = outs
                , txInfoData = fromList $ inDat <> outDat <> extraDat
                , txInfoMint = mintedValue
                , txInfoSignatories = toList $ bbSignatures
                }
        mintingInfo =
            filter
                (\(cs, _) -> cs == mintingCS)
                $ Map.toList $ getValue mintedValue

    case mintingInfo of
        [] -> Nothing
        _ -> Just $ ScriptContext txinfo (Minting mintingCS)

{- | Check builder with provided checker, then build minting context.

 @since 2.1.0
-}
checkBuildMinting :: Checker MintingBuilder -> MintingBuilder -> Either String ScriptContext
checkBuildMinting checker builder =
    case toList (runChecker checker builder) of
        [] -> buildMinting builder
        err -> Left $ show err

-- | Builds minting context; it throwing error when builder fails.
buildMintingUnsafe ::
    MintingBuilder ->
    ScriptContext
buildMintingUnsafe = fromJust . buildMinting<|MERGE_RESOLUTION|>--- conflicted
+++ resolved
@@ -1,9 +1,6 @@
-<<<<<<< HEAD
 {-# LANGUAGE RecordWildCards #-}
-=======
 {-# LANGUAGE PatternSynonyms #-}
 {-# LANGUAGE RankNTypes #-}
->>>>>>> ec961351
 {-# LANGUAGE RoleAnnotations #-}
 {-# LANGUAGE TypeFamilies #-}
 {-# LANGUAGE ViewPatterns #-}
@@ -49,14 +46,8 @@
     yieldMint,
     yieldOutDatums,
  )
-<<<<<<< HEAD
 import PlutusLedgerApi.V2 (
     CurrencySymbol,
-=======
-import Plutarch.Context.Phase1
-
-import PlutusLedgerApi.V1.Contexts (
->>>>>>> ec961351
     ScriptContext (ScriptContext),
     ScriptPurpose (Minting),
     TxInfo (
