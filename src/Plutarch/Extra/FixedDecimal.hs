module Plutarch.Extra.FixedDecimal (
  FixedDecimal (..),
  fixedNumerator,
  fixedDenominator,
  emul,
  ediv,
  convertExp,
  PFixedDecimal (..),
  pfixedNumerator,
  pfixedDenominator,
  pemul,
  pediv,
  pconvertExp,
  pfromFixedDecimal,
  ptoFixedDecimal,
  ptoRational,
  punsafeMkFixedDecimal,
) where

import Data.Proxy (Proxy (Proxy))
import GHC.Real (Ratio ((:%)))
import GHC.TypeLits (KnownNat, Natural, natVal, type (+), type (-))
import Plutarch.Extra.Rational ((#%))
import Plutarch.Lift (
  PConstantDecl (PConstantRepr, PConstanted, pconstantFromRepr, pconstantToRepr),
  PUnsafeLiftDecl (PLifted),
 )
import Plutarch.Num (
  PNum,
  pabs,
  pfromInteger,
  (#*),
  (#-),
 )
import Plutarch.Rational (PFractional (pfromRational, precip, (#/)))
import Plutarch.Show (pshow')
import Plutarch.Unsafe (punsafeCoerce)
import qualified PlutusLedgerApi.V1 as PlutusTx

------ Haskell

{- | Fixed precision number. It behaves like scientific notation:
     `exp` shows to what power of base 10 an integer is multiplied.

     For example, Underlying value of 123456 with type `FixedDecimal 3` is
     `123.456 (123456 * 10 ^ -3)`. If it's coerced into `FixedDecimal 5`, it will be
     `1.23456 (123456 * 10 ^ -5)`. `FixedDecimal 0` will be identical to `Integer`.

     Note, `exp` is the negative exponent to base 10.

     Compared to 'Rational', 'Fixed' gives addition and subtraction
     as fast as regular 'PInteger', allows negative values, and does
     not require simplifications.

 @since 3.11.0
-}
newtype FixedDecimal (exp :: Natural) = FixedDecimal {numerator :: Integer}
  deriving stock (Generic, Eq, Ord, Show)

{- | Integer numerator of 'FixedDecimal'

 @since 3.11.0
-}
fixedNumerator :: forall (exp :: Natural). FixedDecimal exp -> Integer
fixedNumerator (FixedDecimal num) = num

{- | Integer denominator of 'FixedDecimal'

 @since 3.11.0
-}
fixedDenominator :: forall (exp :: Natural). (KnownNat exp) => FixedDecimal exp -> Integer
fixedDenominator _ = 10 ^ natVal (Proxy @exp)

{- | Exponent-changing multiplication (implemented with a single integer multiplication)

 @since 3.11.0
-}
emul ::
  forall (expA :: Natural) (expB :: Natural).
  FixedDecimal expA ->
  FixedDecimal expB ->
  FixedDecimal (expA + expB)
emul (FixedDecimal a) (FixedDecimal b) = FixedDecimal $ a * b

{- | Exponent-changing division (implemented with a single integer division)

 @since 3.11.0
-}
ediv ::
  forall (expA :: Natural) (expB :: Natural).
  FixedDecimal expA ->
  FixedDecimal expB ->
  FixedDecimal (expA - expB)
ediv (FixedDecimal a) (FixedDecimal b) = FixedDecimal $ a `div` b

{- | Convert to a different type-level exponent.

 @since 3.11.0
-}
convertExp ::
  forall (expA :: Natural) (expB :: Natural).
  (KnownNat expA, KnownNat expB) =>
  FixedDecimal expA ->
  FixedDecimal expB
convertExp (FixedDecimal a) =
  let ediff = natVal (Proxy @expB) - natVal (Proxy @expA)
   in FixedDecimal $
        if ediff >= 0
          then a * 10 ^ ediff
          else a `div` 10 ^ (-ediff)

instance (KnownNat exp) => Num (FixedDecimal exp) where
  (FixedDecimal a) + (FixedDecimal b) = FixedDecimal (a + b)
  fa@(FixedDecimal a) * (FixedDecimal b) = FixedDecimal (a * b `div` fixedDenominator fa)
  abs (FixedDecimal a) = FixedDecimal $ abs a
  signum fa@(FixedDecimal a) = FixedDecimal $ signum a * fixedDenominator fa
  negate (FixedDecimal a) = FixedDecimal (negate a)
  fromInteger i = FixedDecimal (i * 10 ^ natVal (Proxy @exp))

instance (KnownNat exp) => Fractional (FixedDecimal exp) where
  fromRational (a :% b) = FixedDecimal $ a * 10 ^ natVal (Proxy @exp) `div` b
  (FixedDecimal a) / (FixedDecimal b) = FixedDecimal $ a * 10 ^ natVal (Proxy @exp) `div` b

------ Plutarch

{- | Fixed precision number. It behaves like scientific notation:
     `exp` shows to what power of base 10 an integer is multiplied.

     For example, Underlying value of 123456 with type `PFixedDecimal 3` is
     `123.456 (123456 * 10 ^ -3)`. If it's coerced into `PFixedDecimal 5`, it will be
     `1.23456 (123456 * 10 ^ -5)`. `PFixedDecimal 0` will be identical to `PInteger`.

     Note, `exp` is the negative exponent to base 10. 'PFixed' does not support
     positive expoent.

     Compared to 'PRational', 'PFixed' gives addition and subtraction
     as fast as regular 'PInteger', allows negative values, and does
     not require simplifications.

 @since 3.11.0
-}
newtype PFixedDecimal (exp :: Natural) (s :: S)
  = PFixedDecimal (Term s PInteger)
  deriving stock
    ( -- | @since 3.11.0
      Generic
    )
  deriving anyclass
    ( -- | @since 3.11.0
      PlutusType
    , -- | @since 3.11.0
      PIsData
    , -- | @since 3.11.0
      PEq
    , -- | @since 3.11.0
      PPartialOrd
    , -- | @since 3.11.0
      POrd
    )

-- | @since 3.11.0
instance forall (exp :: Natural). DerivePlutusType (PFixedDecimal exp) where
  type DPTStrat _ = PlutusTypeNewtype

instance PUnsafeLiftDecl (PFixedDecimal unit) where
  type PLifted (PFixedDecimal unit) = FixedDecimal unit

instance PConstantDecl (FixedDecimal unit) where
  type PConstantRepr (FixedDecimal unit) = PConstantRepr Integer
  type PConstanted (FixedDecimal unit) = PFixedDecimal unit
  pconstantToRepr (FixedDecimal x) = pconstantToRepr x
  pconstantFromRepr x = FixedDecimal <$> pconstantFromRepr x

deriving newtype instance
  PlutusTx.ToData (FixedDecimal unit)

deriving newtype instance
  PlutusTx.FromData (FixedDecimal unit)

deriving newtype instance
  PlutusTx.UnsafeFromData (FixedDecimal unit)

-- | @since 3.11.0
instance forall (exp :: Natural). KnownNat exp => PShow (PFixedDecimal exp) where
  pshow' wrap z =
    wrap' $
      "PFixedDecimal "
        <> pshow (pquot # pto z # base)
        <> "."
        <> (replicateStr # pconstant baseExp #- (places # decimal) # "0")
        <> pshow decimal
    where
      baseExp = natVal (Proxy @exp)
      base = 10 ^ baseExp
      decimal = prem # (pabs # pto z) # base
      wrap' x = if wrap then "(" <> x <> ")" else x

      places =
        pfix #$ plam $ \self x ->
          plet (pquot # x # 10) $ \q ->
            pif (q #== 0) 1 (1 + self # q)

      replicateStr :: Term s (PInteger :--> PString :--> PString)
      replicateStr =
        pfix #$ plam $ \self x str ->
          pif (0 #< x) (str <> (self # (x #- 1) # str)) ""

-- | @since 3.11.0
instance forall (exp :: Natural). KnownNat exp => PNum (PFixedDecimal exp) where
  a' #* b' =
    phoistAcyclic
      ( plam $ \a b ->
          pcon . PFixedDecimal $
            pdiv # (pto a * pto b) # (10 ^ natVal (Proxy @exp))
      )
      # a'
      # b'
  pfromInteger =
    pcon
      . PFixedDecimal
      . pconstant
      . (* (10 ^ natVal (Proxy @exp)))

-- | @since 3.11.0
instance forall (exp :: Natural). KnownNat exp => PIntegral (PFixedDecimal exp) where
  pdiv =
    phoistAcyclic $
      plam $ \x y ->
        pcon . PFixedDecimal $
          pdiv # (pto x * (10 ^ natVal (Proxy @exp))) # pto y
  pmod = phoistAcyclic $ plam $ \x y -> pcon . PFixedDecimal $ pmod # pto x # pto y
  pquot =
    phoistAcyclic $
      plam $ \x y ->
        pcon . PFixedDecimal $
          pquot # (pto x * (10 ^ natVal (Proxy @exp))) # pto y
  prem =
    phoistAcyclic $ plam $ \x y -> pcon . PFixedDecimal $ prem # pto x # pto y

instance (KnownNat exp) => PFractional (PFixedDecimal exp) where
  pfromRational ::
    forall (s :: S).
    Term s (PRational :--> PFixedDecimal exp)
  pfromRational = phoistAcyclic $
    plam $
      flip pmatch $ \(PRational num denom) ->
        pcon . PFixedDecimal $ pdiv # (num * (10 ^ natVal (Proxy @exp))) # pto denom

  a' #/ b' = go # a' # b'
    where
      go = phoistAcyclic $
        plam $ \a b ->
          pcon . PFixedDecimal $ pdiv # (pto a * (10 ^ natVal (Proxy @exp))) # pto b

  precip =
    phoistAcyclic $
      plam $ \x ->
        pcon . PFixedDecimal $ pdiv # (10 ^ (2 * natVal (Proxy @exp))) # pto x

{- | Integer numerator of 'PFixedDecimal'

 @since 3.11.0
-}
pfixedNumerator ::
  forall (s :: S) (unit :: Natural).
  Term s (PFixedDecimal unit) ->
  Term s PInteger
pfixedNumerator = pto

{- | Integer denominator of 'PFixedDecimal'

 @since 3.11.0
-}
pfixedDenominator ::
  forall (s :: S) (unit :: Natural).
  (KnownNat unit) =>
  Term s (PFixedDecimal unit) ->
  Term s PInteger
pfixedDenominator _ = 10 ^ natVal (Proxy @unit)

{- | Exponent-changing multiplication (implemented with a single integer multiplication)

 @since 3.11.0
-}
pemul ::
  forall (s :: S) (expA :: Natural) (expB :: Natural).
  Term s (PFixedDecimal expA) ->
  Term s (PFixedDecimal expB) ->
  Term s (PFixedDecimal (expA + expB))
pemul a b = pcon . PFixedDecimal $ pfixedNumerator a * pfixedNumerator b

{- | Exponent-changing division (implemented with a single integer division)

 @since 3.11.0
-}
pediv ::
  forall (s :: S) (expA :: Natural) (expB :: Natural).
  Term s (PFixedDecimal expA) ->
  Term s (PFixedDecimal expB) ->
  Term s (PFixedDecimal (expA - expB))
pediv a b = pcon . PFixedDecimal $ pdiv # pfixedNumerator a # pfixedNumerator b

{- | Change decimal point.

 *Caution* This function will drop precision when converting from more
 decimal points to less decimal points.

 For example, converting `1.234 :: Fixed 3` into `Fixed 1` will drop
 hundredth and thousandth place value and will give `1.2 :: Fixed 1`.

 There is not data loss going from small decimal points to big decimal points,
 but they will take up more memory.

 @since 3.11.0
-}
pconvertExp ::
  forall (exp2 :: Natural) (exp1 :: Natural) (s :: S).
  (KnownNat exp1, KnownNat exp2) =>
  Term s (PFixedDecimal exp1 :--> PFixedDecimal exp2)
pconvertExp = phoistAcyclic $
  plam $ \z ->
    let ediff = (natVal (Proxy @exp2) - natVal (Proxy @exp1))
     in pcon . PFixedDecimal $
<<<<<<< HEAD
          if ediff > 0
            then pto z * (10 ^ abs ediff)
            else pdiv # pto z #$ 10 ^ abs ediff
=======
          case compare ediff 0 of
            GT -> pto z * pconstant (10 ^ abs ediff)
            EQ -> pto z
            LT -> pdiv # pto z #$ pconstant (10 ^ (-ediff))
>>>>>>> 483f6dfe

{- | Convert 'PFixed' into 'PInteger'.

 *Caution* This will drop all decimal point values. For example,
 converting `12.345 :: Fixed 3` will give `12 :: Integer`. Pay close
 attention using this function.

 If one needs to retrive all decimal point values, use `pto` instead.

 @since 3.11.0
-}
pfromFixedDecimal ::
  forall (exp :: Natural) (s :: S).
  KnownNat exp =>
  Term s (PFixedDecimal exp :--> PInteger)
pfromFixedDecimal = phoistAcyclic $
  plam $ \z -> pdiv # pto z #$ 10 ^ natVal (Proxy @exp)

{- | Convert 'PInteger' into 'PFixed'.

 There is no dataloss, but takes more memory.

 @since 3.11.0
-}
ptoFixedDecimal ::
  forall (exp :: Natural) (s :: S).
  KnownNat exp =>
  Term s (PInteger :--> PFixedDecimal exp)
ptoFixedDecimal = phoistAcyclic $
  plam $ \z ->
    pcon
      . PFixedDecimal
      $ z * 10 ^ natVal (Proxy @exp)

{- | Convert 'PFixed' into 'PRational'.

 Note, it will *not* simplify. There is no data loss.

 @since 3.11.0
-}
ptoRational ::
  forall (exp :: Natural) (s :: S).
  KnownNat exp =>
  Term s (PFixedDecimal exp :--> PRational)
ptoRational = phoistAcyclic $
  plam $ \z -> pto z #% 10 ^ natVal (Proxy @exp)

{- | Make 'PFixed' from 'PInteger'.

 *Caution* 'PInteger' given will not be equal to returned 'PFixed'.
 Input ignores decimal point: `1234 :: Integer` will return `12.34 :: Fixed 2`.

 @since 3.11.0
-}
punsafeMkFixedDecimal ::
  forall (exp :: Natural) (s :: S).
  Term s (PInteger :--> PFixedDecimal exp)
punsafeMkFixedDecimal = plam punsafeCoerce<|MERGE_RESOLUTION|>--- conflicted
+++ resolved
@@ -321,16 +321,10 @@
   plam $ \z ->
     let ediff = (natVal (Proxy @exp2) - natVal (Proxy @exp1))
      in pcon . PFixedDecimal $
-<<<<<<< HEAD
-          if ediff > 0
-            then pto z * (10 ^ abs ediff)
-            else pdiv # pto z #$ 10 ^ abs ediff
-=======
           case compare ediff 0 of
-            GT -> pto z * pconstant (10 ^ abs ediff)
+            GT -> pto z * (10 ^ abs ediff)
             EQ -> pto z
-            LT -> pdiv # pto z #$ pconstant (10 ^ (-ediff))
->>>>>>> 483f6dfe
+            LT -> pdiv # pto z # (10 ^ (-ediff))
 
 {- | Convert 'PFixed' into 'PInteger'.
 
