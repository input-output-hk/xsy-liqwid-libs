{-# LANGUAGE DeriveAnyClass #-}
{-# LANGUAGE DeriveGeneric #-}
{-# LANGUAGE QuantifiedConstraints #-}
{-# LANGUAGE TypeApplications #-}
{-# LANGUAGE TypeFamilies #-}
{-# LANGUAGE UndecidableInstances #-}

module Plutarch.Extra.These (
    -- * Types
    PThese (..),
    PDThese (..),

    -- * Functions
    pthese,
    pdthese,
    toPDThese,
    fromPDThese,
) where

<<<<<<< HEAD
import Data.Kind (Type)
import GHC.Generics (Generic)
import Plutarch.Bool (PBool (PFalse, PTrue), PEq, POrd, PPartialOrd (..))
import Plutarch.Builtin (PAsData, PIsData, pdata, pfromData)
import Plutarch.DataRepr (
    PDataRecord,
    PLabeledType ((:=)),
    pdcons,
    pdnil,
    pfield,
 )
=======
import Generics.SOP (Top)
>>>>>>> f5ce3f53
import Plutarch.Extra.Applicative (PApplicative (ppure), PApply (pliftA2))
import Plutarch.Extra.Bool (pcompare)
import Plutarch.Extra.Boring (pboring)
import Plutarch.Extra.Functor (
    PBifunctor (PSubcategoryLeft, PSubcategoryRight, pbimap, psecond),
    PFunctor (PSubcategory, pfmap),
    Plut,
 )
import Plutarch.Extra.TermCont (pletC, pmatchC)
import Plutarch.Extra.Traversable (PTraversable (ptraverse, ptraverse_))

{- | A data type which contains an @a@, a @b@, or both. This uses a
 Scott-encoded representation.

 @since 1.0.0
-}
data PThese (a :: S -> Type) (b :: S -> Type) (s :: S)
    = PThis (Term s a)
    | PThat (Term s b)
    | PThese (Term s a) (Term s b)
    deriving stock (Generic)
    deriving anyclass (PlutusType, PEq)

instance DerivePlutusType (PThese a b) where type DPTStrat _ = PlutusTypeScott

-- | @since 1.0.0
instance (POrd a, POrd b) => PPartialOrd (PThese a b) where
    t1 #<= t2 = unTermCont $ do
        t1' <- pmatchC t1
        t2' <- pmatchC t2
        pure $ case (t1', t2') of
            (PThis ta, PThis ta') -> ta #<= ta'
            (PThis _, _) -> pcon PTrue
            (PThat _, PThis _) -> pcon PFalse
            (PThat tb, PThat tb') -> tb #<= tb'
            (PThat _, _) -> pcon PTrue
            (PThese _ _, PThis _) -> pcon PFalse
            (PThese _ _, PThat _) -> pcon PFalse
            (PThese ta tb, PThese ta' tb') ->
                pcompare ta ta' (pcon PTrue) (tb #<= tb') (pcon PFalse)
    t1 #< t2 = unTermCont $ do
        t1' <- pmatchC t1
        t2' <- pmatchC t2
        pure $ case (t1', t2') of
            (PThis ta, PThis ta') -> ta #< ta'
            (PThis _, _) -> pcon PTrue
            (PThat _, PThis _) -> pcon PFalse
            (PThat tb, PThat tb') -> tb #< tb'
            (PThat _, _) -> pcon PTrue
            (PThese _ _, PThis _) -> pcon PFalse
            (PThese _ _, PThat _) -> pcon PFalse
            (PThese ta tb, PThese ta' tb') ->
                pcompare ta ta' (pcon PTrue) (tb #< tb') (pcon PFalse)

-- | @since 1.0.0
deriving anyclass instance (PShow a, PShow b) => PShow (PThese a b)

-- | @since 3.1.0
instance PFunctor (PThese a) where
    type PSubcategory (PThese a) = Plut
    pfmap = psecond

-- | @since 3.1.0
instance PBifunctor PThese where
    type PSubcategoryLeft PThese = Plut
    type PSubcategoryRight PThese = Plut
    pbimap = phoistAcyclic $
        plam $ \f g t -> unTermCont $ do
            t' <- pmatchC t
            pure $ case t' of
                PThis ta -> pcon . PThis $ f # ta
                PThat tb -> pcon . PThat $ g # tb
                PThese ta tb -> pcon . PThese (f # ta) $ g # tb

-- | @since 1.0.0
instance (forall (s :: S). Semigroup (Term s a)) => PApply (PThese a) where
    pliftA2 = phoistAcyclic $
        plam $ \f xs ys -> unTermCont $ do
            xs' <- pmatchC xs
            ys' <- pmatchC ys
            pure . pcon $ case (xs', ys') of
                (PThis ta, PThis ta') -> PThis (ta <> ta')
                (PThis ta, PThat _) -> PThis ta
                (PThis ta, PThese ta' _) -> PThis (ta <> ta')
                (PThat _, PThis ta') -> PThis ta'
                (PThat tb, PThat tb') -> PThat $ f # tb # tb'
                (PThat tb, PThese ta' tb') -> PThese ta' $ f # tb # tb'
                (PThese ta _, PThis ta') -> PThis (ta <> ta')
                (PThese ta tb, PThat tb') -> PThese ta $ f # tb # tb'
                (PThese ta tb, PThese ta' tb') -> PThese (ta <> ta') $ f # tb # tb'

-- | @since 1.0.0
instance (forall (s :: S). Semigroup (Term s a)) => PApplicative (PThese a) where
    ppure = phoistAcyclic $ plam $ pcon . PThat

-- | @since 1.0.0
instance
    (forall (s' :: S). Semigroup (Term s' a), forall (s' :: S). Semigroup (Term s' b)) =>
    Semigroup (Term s (PThese a b))
    where
    t <> t' = unTermCont $ do
        tleft <- pmatchC t
        tright <- pmatchC t'
        pure . pcon $ case (tleft, tright) of
            (PThis ta, PThis ta') -> PThis (ta <> ta')
            (PThis ta, PThat tb') -> PThese ta tb'
            (PThis ta, PThese ta' tb') -> PThese (ta <> ta') tb'
            (PThat tb, PThis ta') -> PThese ta' tb
            (PThat tb, PThat tb') -> PThat (tb <> tb')
            (PThat tb, PThese ta' tb') -> PThese ta' (tb <> tb')
            (PThese ta tb, PThis ta') -> PThese (ta <> ta') tb
            (PThese ta tb, PThat tb') -> PThese ta (tb <> tb')
            (PThese ta tb, PThese ta' tb') -> PThese (ta <> ta') (tb <> tb')

-- | @since 1.0.0
instance
    (forall (s' :: S). Monoid (Term s' a), forall (s' :: S). Monoid (Term s' b)) =>
    Monoid (Term s (PThese a b))
    where
    mempty = pcon . PThese mempty $ mempty

-- | @since 1.0.0
instance PTraversable (PThese a) where
    ptraverse = phoistAcyclic $
        plam $ \f t -> unTermCont $ do
            t' <- pmatchC t
            pure $ case t' of
                PThis ta -> ppure # (pcon . PThis $ ta)
                PThat tb -> pfmap # plam (pcon . PThat) # (f # tb)
                PThese ta tb -> pfmap # plam (pcon . PThese ta) # (f # tb)
    ptraverse_ = phoistAcyclic $
        plam $ \f t -> unTermCont $ do
            t' <- pmatchC t
            pure $ case t' of
                PThis _ -> ppure # pboring
                PThat tb -> f # tb
                PThese _ tb -> f # tb

{- | As 'PThese', but using a 'PlutusCore.Data.Data' encoding instead.

 @since 1.0.0
-}
data PDThese (a :: S -> Type) (b :: S -> Type) (s :: S)
    = PDThis (Term s (PDataRecord '["_0" ':= a]))
    | PDThat (Term s (PDataRecord '["_0" ':= b]))
    | PDThese (Term s (PDataRecord '["_0" ':= a, "_1" ':= b]))
    deriving stock (Generic)
    deriving anyclass (PlutusType, PIsData, PEq)

-- | @since 1.0.0
instance DerivePlutusType (PDThese a b) where type DPTStrat _ = PlutusTypeData

-- | @since 1.0.0
deriving anyclass instance (POrd a, POrd b, PIsData a, PIsData b) => PPartialOrd (PDThese a b)

-- | @since 1.0.0
deriving anyclass instance (POrd a, POrd b, PIsData a, PIsData b) => POrd (PDThese a b)

-- | @since 1.0.0
instance (PIsData a) => PFunctor (PDThese a) where
    type PSubcategory (PDThese a) = PIsData
    pfmap = psecond

-- | @since 1.0.0
instance PBifunctor PDThese where
    type PSubcategoryLeft PDThese = PIsData
    type PSubcategoryRight PDThese = PIsData
    pbimap = phoistAcyclic $
        plam $ \f g t -> unTermCont $ do
            t' <- pmatchC t
            case t' of
                PDThis ta -> do
                    ta' <- pletC (pfield @"_0" # ta)
                    ta'' <- pletC (pdata (f # pfromData ta'))
                    pure . pcon . PDThis $ pdcons # ta'' # pdnil
                PDThat tb -> do
                    tb' <- pletC (pfield @"_0" # tb)
                    tb'' <- pletC (pdata (g # pfromData tb'))
                    pure . pcon . PDThat $ pdcons # tb'' # pdnil
                PDThese tab -> do
                    ta' <- pletC (pfield @"_0" # tab)
                    ta'' <- pletC (pdata (f # pfromData ta'))
                    tb' <- pletC (pfield @"_1" # tab)
                    tb'' <- pletC (pdata (g # pfromData tb'))
                    pure . pcon . PDThese $ pdcons # ta'' # (pdcons # tb'' # pdnil)

-- | @since 1.0.0
instance
    (PIsData a, forall (s :: S). Semigroup (Term s (PAsData a))) =>
    PApply (PDThese a)
    where
    pliftA2 = phoistAcyclic $
        plam $ \f xs ys -> unTermCont $ do
            xs' <- pmatchC xs
            ys' <- pmatchC ys
            case (xs', ys') of
                (PDThis ta, PDThis ta') -> do
                    taData <- pletC (pfield @"_0" # ta)
                    taData' <- pletC (pfield @"_0" # ta')
                    pure . pcon . PDThis $ pdcons # (taData <> taData') # pdnil
                (PDThis ta, PDThat _) -> do
                    taData <- pletC (pfield @"_0" # ta)
                    pure . pcon . PDThis $ pdcons # taData # pdnil
                (PDThis ta, PDThese tab') -> do
                    taData <- pletC (pfield @"_0" # ta)
                    taData' <- pletC (pfield @"_0" # tab')
                    pure . pcon . PDThis $ pdcons # (taData <> taData') # pdnil
                (PDThat _, PDThis ta') -> do
                    taData' <- pletC (pfield @"_0" # ta')
                    pure . pcon . PDThis $ pdcons # taData' # pdnil
                (PDThat tb, PDThat tb') -> do
                    tbData <- pletC (pfield @"_0" # tb)
                    tbData' <- pletC (pfield @"_0" # tb')
                    res <- pletC (f # pfromData tbData # pfromData tbData')
                    pure . pcon . PDThat $ pdcons # pdata res # pdnil
                (PDThat tb, PDThese tab') -> do
                    tbData <- pletC (pfield @"_0" # tb)
                    taData' <- pletC (pfield @"_0" # tab')
                    tbData' <- pletC (pfield @"_1" # tab')
                    res <- pletC (f # pfromData tbData # pfromData tbData')
                    pure . pcon . PDThese $ pdcons # taData' # (pdcons # pdata res # pdnil)
                (PDThese tab, PDThis ta') -> do
                    taData <- pletC (pfield @"_0" # tab)
                    taData' <- pletC (pfield @"_0" # ta')
                    pure . pcon . PDThis $ pdcons # (taData <> taData') # pdnil
                (PDThese tab, PDThat tb') -> do
                    taData <- pletC (pfield @"_0" # tab)
                    tbData <- pletC (pfield @"_1" # tab)
                    tbData' <- pletC (pfield @"_0" # tb')
                    res <- pletC (f # pfromData tbData # pfromData tbData')
                    pure . pcon . PDThese $ pdcons # taData # (pdcons # pdata res # pdnil)
                (PDThese tab, PDThese tab') -> do
                    taData <- pletC (pfield @"_0" # tab)
                    tbData <- pletC (pfield @"_1" # tab)
                    taData' <- pletC (pfield @"_0" # tab')
                    tbData' <- pletC (pfield @"_1" # tab')
                    res <- pletC (f # pfromData tbData # pfromData tbData')
                    pure . pcon . PDThese $ pdcons # (taData <> taData') # (pdcons # pdata res # pdnil)

-- | @since 1.0.0
instance
    (forall (s :: S). Semigroup (Term s (PAsData a)), PIsData a) =>
    PApplicative (PDThese a)
    where
    ppure = phoistAcyclic $ plam $ \x -> pcon . PDThat $ pdcons # pdata x # pdnil

-- TODO: Semigroup, Monoid for Term s (PDThese a b)
-- TODO: PTraversable for PDThese a
-- TODO: PConstantDecl for PDThese, linking to plutus-tx

{- | Case analysis for 'PThese'.

 @since 1.0.0
-}
pthese ::
    forall (a :: S -> Type) (b :: S -> Type) (c :: S -> Type) (s :: S).
    Term s ((a :--> c) :--> (b :--> c) :--> (a :--> b :--> c) :--> PThese a b :--> c)
pthese = phoistAcyclic $
    plam $ \f g fg t -> unTermCont $ do
        t' <- pmatchC t
        pure $ case t' of
            PThis ta -> f # ta
            PThat tb -> g # tb
            PThese ta tb -> fg # ta # tb

{- | Case analysis for 'PDThese'.

 @since 1.0.0
-}
pdthese ::
    forall (a :: S -> Type) (b :: S -> Type) (c :: S -> Type) (s :: S).
    (PIsData a, PIsData b) =>
    Term s ((a :--> c) :--> (b :--> c) :--> (a :--> b :--> c) :--> PDThese a b :--> c)
pdthese = phoistAcyclic $
    plam $ \f g fg t -> unTermCont $ do
        t' <- pmatchC t
        case t' of
            PDThis ta -> do
                ta' <- pletC . pfromData $ pfield @"_0" # ta
                pure $ f # ta'
            PDThat tb -> do
                tb' <- pletC . pfromData $ pfield @"_0" # tb
                pure $ g # tb'
            PDThese tab -> do
                ta' <- pletC . pfromData $ pfield @"_0" # tab
                tb' <- pletC . pfromData $ pfield @"_1" # tab
                pure $ fg # ta' # tb'

{- | Convert a 'PThese' into a 'PDThese', assuming 'PData' instances for both
 \'sides\'.

 @since 1.0.0
-}
toPDThese ::
    forall (a :: S -> Type) (b :: S -> Type) (s :: S).
    (PIsData a, PIsData b) =>
    Term s (PThese a b :--> PDThese a b)
toPDThese = phoistAcyclic $
    plam $ \t -> unTermCont $ do
        t' <- pmatchC t
        pure $ case t' of
            PThis ta -> pcon . PDThis $ pdcons # pdata ta # pdnil
            PThat tb -> pcon . PDThat $ pdcons # pdata tb # pdnil
            PThese ta tb -> pcon . PDThese $ pdcons # pdata ta # (pdcons # pdata tb # pdnil)

{- | Convert a 'PDThese' into a 'PThese'.

 @since 1.0.0
-}
fromPDThese ::
    forall (a :: S -> Type) (b :: S -> Type) (s :: S).
    (PIsData a, PIsData b) =>
    Term s (PDThese a b :--> PThese a b)
fromPDThese = phoistAcyclic $
    plam $ \t -> unTermCont $ do
        t' <- pmatchC t
        case t' of
            PDThis ta -> do
                ta' <- pletC . pfromData $ pfield @"_0" # ta
                pure . pcon . PThis $ ta'
            PDThat tb -> do
                tb' <- pletC . pfromData $ pfield @"_0" # tb
                pure . pcon . PThat $ tb'
            PDThese tab -> do
                ta' <- pletC . pfromData $ pfield @"_0" # tab
                tb' <- pletC . pfromData $ pfield @"_1" # tab
                pure . pcon . PThese ta' $ tb'<|MERGE_RESOLUTION|>--- conflicted
+++ resolved
@@ -17,21 +17,6 @@
     fromPDThese,
 ) where
 
-<<<<<<< HEAD
-import Data.Kind (Type)
-import GHC.Generics (Generic)
-import Plutarch.Bool (PBool (PFalse, PTrue), PEq, POrd, PPartialOrd (..))
-import Plutarch.Builtin (PAsData, PIsData, pdata, pfromData)
-import Plutarch.DataRepr (
-    PDataRecord,
-    PLabeledType ((:=)),
-    pdcons,
-    pdnil,
-    pfield,
- )
-=======
-import Generics.SOP (Top)
->>>>>>> f5ce3f53
 import Plutarch.Extra.Applicative (PApplicative (ppure), PApply (pliftA2))
 import Plutarch.Extra.Bool (pcompare)
 import Plutarch.Extra.Boring (pboring)
