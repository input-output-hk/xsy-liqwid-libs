--- conflicted
+++ resolved
@@ -1,10 +1,6 @@
 {-# LANGUAGE DeriveAnyClass #-}
 {-# LANGUAGE DeriveGeneric #-}
 {-# LANGUAGE QuantifiedConstraints #-}
-<<<<<<< HEAD
-
-=======
->>>>>>> 9472ff55
 {-# LANGUAGE TypeApplications #-}
 {-# LANGUAGE TypeFamilies #-}
 {-# LANGUAGE UndecidableInstances #-}
