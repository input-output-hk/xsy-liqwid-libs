{-# LANGUAGE RankNTypes #-}

module Plutarch.Extra.Compile (mustCompile) where

import qualified Data.Text as T
<<<<<<< HEAD
import Plutarch (
    Config (Config, tracingMode),
    TracingMode (DetTracing),
    compile,
 )
import Plutarch.Prelude
import PlutusLedgerApi.V2 (Script)
=======
import Plutarch (Config (Config), TracingMode (DetTracing), compile, tracingMode)
import PlutusLedgerApi.V1 (Script)
>>>>>>> e6193a14

{- | Compile a ClosedTerm, throwing an error if unsuccessful.

     @since 2.0.0
-}
mustCompile :: ClosedTerm a -> Script
mustCompile t = case compile conf t of
    Left err -> error $ unwords ["Plutarch compilation error:", T.unpack err]
    Right s -> s
  where
    conf = Config{tracingMode = DetTracing}<|MERGE_RESOLUTION|>--- conflicted
+++ resolved
@@ -3,24 +3,18 @@
 module Plutarch.Extra.Compile (mustCompile) where
 
 import qualified Data.Text as T
-<<<<<<< HEAD
 import Plutarch (
     Config (Config, tracingMode),
     TracingMode (DetTracing),
     compile,
  )
-import Plutarch.Prelude
 import PlutusLedgerApi.V2 (Script)
-=======
-import Plutarch (Config (Config), TracingMode (DetTracing), compile, tracingMode)
-import PlutusLedgerApi.V1 (Script)
->>>>>>> e6193a14
 
 {- | Compile a ClosedTerm, throwing an error if unsuccessful.
 
      @since 2.0.0
 -}
-mustCompile :: ClosedTerm a -> Script
+mustCompile :: forall (a :: S -> Type). ClosedTerm a -> Script
 mustCompile t = case compile conf t of
     Left err -> error $ unwords ["Plutarch compilation error:", T.unpack err]
     Right s -> s
