--- conflicted
+++ resolved
@@ -2,19 +2,16 @@
 
 module Plutarch.Extra.Compile (mustCompile) where
 
-<<<<<<< HEAD
 import Data.Default (Default (def))
 import qualified Data.Text as T
 import Plutarch (compile)
 import Plutarch.Prelude
 import PlutusLedgerApi.V2 (Script)
-=======
 import qualified Data.Text as T
 import Plutarch (ClosedTerm, Config (..), TracingMode (DetTracing), compile)
 import PlutusLedgerApi.V1 (Script)
 
 {- | Compile a ClosedTerm, throwing an error if unsuccessful.
->>>>>>> 2089c713
 
      @since 2.0.0
 -}
