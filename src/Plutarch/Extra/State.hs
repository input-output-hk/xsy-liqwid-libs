{-# LANGUAGE DeriveAnyClass #-}
{-# LANGUAGE DeriveGeneric #-}
{-# LANGUAGE TypeFamilies #-}
{-# LANGUAGE UndecidableInstances #-}

module Plutarch.Extra.State (
    PState,
    pstate,
    prunState,
    pevalState,
    pexecState,
    pget,
    pput,
    pmodify,
) where

import Generics.SOP (Top)
import qualified Generics.SOP as SOP
<<<<<<< HEAD
=======
import Plutarch (
    DerivePlutusType (..),
    PlutusType,
    PlutusTypeNewtype,
    S,
    Term,
    pcon,
    phoistAcyclic,
    plam,
    pmatch,
    unTermCont,
    (#),
    type (:-->),
 )
>>>>>>> d2279504
import Plutarch.Extra.Applicative (PApplicative (ppure), PApply (pliftA2))
import Plutarch.Extra.Bind (PBind ((#>>=)))
import Plutarch.Extra.Functor (PFunctor (PSubcategory, pfmap))
import Plutarch.Extra.TermCont (pmatchC)

-- | @since 1.0.0
newtype PState (s :: S -> Type) (a :: S -> Type) (s' :: S)
    = PState (Term s' (s :--> PPair s a))
    deriving stock
        ( -- | @since 1.4.0
          Generic
        )
    deriving anyclass
        ( -- | @since 1.4.0
          SOP.Generic
        , -- | @since 1.0.0
          PlutusType
        )

-- | @since 1.4.0
instance DerivePlutusType (PState s a) where
    type DPTStrat _ = PlutusTypeNewtype

-- | @since 1.0.0
instance PFunctor (PState s) where
    type PSubcategory (PState s) = Top
    pfmap = phoistAcyclic $
        plam $ \f state -> unTermCont $ do
            PState g <- pmatchC state
            pure . pcon . PState $ plam $ \s -> pfmap # f # (g # s)

-- | @since 1.0.0
instance PApply (PState s) where
    pliftA2 = phoistAcyclic $
        plam $ \f xs ys -> unTermCont $ do
            PState g <- pmatchC xs
            PState h <- pmatchC ys
            pure . pcon . PState $
                plam $ \s -> unTermCont $ do
                    PPair s' x <- pmatchC (g # s)
                    PPair s'' y <- pmatchC (h # s')
                    pure . pcon . PPair s'' $ f # x # y

-- | @since 1.0.0
instance PApplicative (PState s) where
    ppure =
        phoistAcyclic $ plam $ \x -> pcon . PState $ plam $ \s -> pcon . PPair s $ x

-- | @since 3.0.1
instance PBind (PState s) where
    {-# INLINEABLE (#>>=) #-}
    xs #>>= f = pmatch xs $ \case
        PState g -> pcon . PState . plam $ \s -> pmatch (g # s) $ \case
            PPair s' res -> pmatch (f # res) $ \case
                PState h -> h # s'

{- | Lift a Plutarch lambda into 'PState'.

 @since 1.0.0
-}
pstate ::
    forall (s :: S -> Type) (a :: S -> Type) (s' :: S).
    Term s' ((s :--> PPair s a) :--> PState s a)
pstate = phoistAcyclic $ plam $ pcon . PState

-- | @since 1.0.0
prunState ::
    forall (s :: S -> Type) (a :: S -> Type) (s' :: S).
    Term s' (PState s a :--> s :--> PPair s a)
prunState = phoistAcyclic $
    plam $ \comp state -> unTermCont $ do
        PState f <- pmatchC comp
        pure $ f # state

-- | @since 1.0.0
pevalState ::
    forall (s :: S -> Type) (a :: S -> Type) (s' :: S).
    Term s' (PState s a :--> s :--> a)
pevalState = phoistAcyclic $
    plam $ \comp state -> unTermCont $ do
        PPair _ x <- pmatchC (prunState # comp # state)
        pure x

-- | @since 1.0.0
pexecState ::
    forall (s :: S -> Type) (a :: S -> Type) (s' :: S).
    Term s' (PState s a :--> s :--> s)
pexecState = phoistAcyclic $
    plam $ \comp state -> unTermCont $ do
        PPair state' _ <- pmatchC (prunState # comp # state)
        pure state'

-- | @since 1.0.0
pget ::
    forall (s :: S -> Type) (s' :: S).
    Term s' (PState s s)
pget = pcon . PState $ plam $ \s -> pcon . PPair s $ s

-- | @since 1.0.0
pput ::
    forall (s :: S -> Type) (s' :: S).
    Term s' (s :--> PState s PUnit)
pput = phoistAcyclic $ plam $ \x -> pcon . PState $ plam $ \_ -> pcon . PPair x . pcon $ PUnit

-- | @since 1.0.0
pmodify ::
    forall (s :: S -> Type) (s' :: S).
    Term s' ((s :--> s) :--> PState s PUnit)
pmodify = phoistAcyclic $ plam $ \f -> pcon . PState $ plam $ \s -> pcon . PPair (f # s) . pcon $ PUnit<|MERGE_RESOLUTION|>--- conflicted
+++ resolved
@@ -16,23 +16,6 @@
 
 import Generics.SOP (Top)
 import qualified Generics.SOP as SOP
-<<<<<<< HEAD
-=======
-import Plutarch (
-    DerivePlutusType (..),
-    PlutusType,
-    PlutusTypeNewtype,
-    S,
-    Term,
-    pcon,
-    phoistAcyclic,
-    plam,
-    pmatch,
-    unTermCont,
-    (#),
-    type (:-->),
- )
->>>>>>> d2279504
 import Plutarch.Extra.Applicative (PApplicative (ppure), PApply (pliftA2))
 import Plutarch.Extra.Bind (PBind ((#>>=)))
 import Plutarch.Extra.Functor (PFunctor (PSubcategory, pfmap))
