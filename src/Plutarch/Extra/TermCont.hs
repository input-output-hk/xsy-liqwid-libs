--- conflicted
+++ resolved
@@ -16,11 +16,6 @@
     ptraceC,
     ptryFromC,
  )
-<<<<<<< HEAD
-import Plutarch.Show (PShow)
-=======
-import Plutarch.Prelude
->>>>>>> e1be2e5f
 
 {- | 'pguardC' but with type threading for better traces.
 
