--- conflicted
+++ resolved
@@ -56,13 +56,8 @@
 import Plutarch.Extra.AssetClass (PAssetClass, passetClassValueOf)
 import Plutarch.Extra.Function ((#.*))
 import Plutarch.Extra.Functor (PFunctor (pfmap))
-<<<<<<< HEAD
-import Plutarch.Extra.List (pfirstJust)
+import Plutarch.Extra.List (pfindJust)
 import Plutarch.Extra.Maybe (pfromJust, pisJust, pjust, pnothing, ptraceIfNothing)
-=======
-import Plutarch.Extra.List (pfindJust)
-import Plutarch.Extra.Maybe (pfromJust, pisJust, pjust, pnothing)
->>>>>>> 20ef96c5
 import Plutarch.Extra.TermCont (pletC, pmatchC)
 import Plutarch.Unsafe (punsafeCoerce)
 
@@ -226,7 +221,7 @@
 
 {- | As 'presolveOutputDatum', but error if there's no 'PDatum' to be had.
 
- @since 3.5.0
+ @since 3.6.0
 -}
 ptryResolveOutputDatum ::
     forall (keys :: KeyGuarantees) (s :: S).
