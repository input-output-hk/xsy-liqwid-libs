{-# LANGUAGE ViewPatterns #-}

module Plutarch.Extra.ScriptContext (
  paddressFromValidatorHash,
  paddressFromPubKeyHash,
  pownTxOutRef,
  pownTxInfo,
  pownValue,
  pownMintValue,
  pownInput,
  pisTokenSpent,
  pisUTXOSpent,
  pvalueSpent,
  ptxSignedBy,
  pfindTxInByTxOutRef,
  pvalidatorHashFromAddress,
  pscriptHashFromAddress,
  pisScriptAddress,
  pisPubKey,
  pfindOutputsToAddress,
  pfromPDatum,
  presolveOutputDatum,
  ptryResolveOutputDatum,
  ptryFromOutputDatum,
  pfromOutputDatum,
  pfromDatumHash,
  pfromInlineDatum,
) where

import GHC.TypeLits (Symbol)
import Plutarch.Api.V1 (
  AmountGuarantees (NoGuarantees, NonZero, Positive),
  PCredential (PPubKeyCredential, PScriptCredential),
  PMap,
  PValidatorHash,
  PValue,
 )
import qualified Plutarch.Api.V1.AssocMap as AssocMap
import Plutarch.Api.V2 (
  KeyGuarantees (Sorted, Unsorted),
  PAddress (PAddress),
  PDatum,
  PDatumHash,
  PMaybeData,
  POutputDatum (PNoOutputDatum, POutputDatum, POutputDatumHash),
  PPubKeyHash,
  PScriptContext,
  PScriptPurpose (PSpending),
  PStakingCredential,
  PTxInInfo (PTxInInfo),
  PTxInfo,
  PTxOut (PTxOut),
  PTxOutRef,
 )
import Plutarch.Extra.AssetClass (PAssetClass)
import Plutarch.Extra.Function ((#.*))
import Plutarch.Extra.Functor (PFunctor (pfmap))
import Plutarch.Extra.List (pfindJust)
import Plutarch.Extra.Maybe (pfromJust, pisJust, pjust, pnothing, ptraceIfNothing)
import Plutarch.Extra.TermCont (pletC, pmatchC)
import Plutarch.Extra.Value (passetClassValueOf)
import Plutarch.Unsafe (punsafeCoerce)

pownTxOutRef ::
  forall (s :: S).
  Term s (PScriptContext :--> PTxOutRef)
pownTxOutRef = phoistAcyclic $
  plam $ \sc -> unTermCont $ do
    PSpending t <- pmatchC (pfield @"purpose" # sc)
    pure $ pfield @"_0" # t

pownTxInfo ::
  forall (s :: S).
  Term s (PScriptContext :--> PTxInfo)
pownTxInfo = phoistAcyclic $ plam $ \sc -> pfield @"txInfo" # sc

pownValue ::
  forall (s :: S).
  Term s (PScriptContext :--> PValue 'Sorted 'Positive)
pownValue = phoistAcyclic $
  plam $ \sc -> unTermCont $ do
    input <- pletC (pownInput # sc)
    pure $ pfield @"value" # (pfield @"resolved" # input)

pownMintValue ::
  forall (s :: S).
  Term s (PScriptContext :--> PValue 'Sorted 'NoGuarantees)
pownMintValue = phoistAcyclic $ plam $ \sc -> pfield @"mint" # (pownTxInfo # sc)

pownInput ::
  forall (s :: S).
  Term s (PScriptContext :--> PTxInInfo)
pownInput = phoistAcyclic $
  plam $ \sc -> unTermCont $ do
    txInfo <- pletC (pownTxInfo # sc)
    txOutRef <- pletC (pownTxOutRef # sc)
    txInInfos <- pletC (pfromData $ pfield @"inputs" # txInfo)
    res <- pmatchC (pfind # (go # txOutRef) # txInInfos)
    pure $ case res of
      PNothing -> ptraceError "pownInput: Could not find my own input"
      PJust res' -> res'
  where
    go ::
      forall (s' :: S).
      Term s' (PTxOutRef :--> PTxInInfo :--> PBool)
    go = phoistAcyclic $
      plam $ \tgt t -> unTermCont $ do
        x <- pletC (pfield @"outRef" # t)
        pure $ tgt #== x

{- | Determines if a given UTXO is spent.

    @since 1.1.0
-}
pisUTXOSpent :: Term s (PTxOutRef :--> PBuiltinList PTxInInfo :--> PBool)
pisUTXOSpent = phoistAcyclic $
  plam $ \oref inputs -> pisJust #$ pfindTxInByTxOutRef # oref # inputs

{- | Sum of all value at input.

    @since 1.1.0
-}
pvalueSpent ::
  forall (s :: S).
  Term s (PBuiltinList PTxInInfo :--> PValue 'Sorted 'Positive)
pvalueSpent = phoistAcyclic $
  plam $ \inputs ->
    pfoldr
      # plam
        ( \txInInfo' v ->
            pmatch
              txInInfo'
              $ \(PTxInInfo txInInfo) ->
                pmatch
                  (pfield @"resolved" # txInInfo)
                  (\(PTxOut o) -> pfield @"value" # o)
                  <> v
        )
      -- TODO: This should be possible without coercions, but I can't figure out the types atm.
      # punsafeCoerce (pconstant mempty :: forall (s' :: S). Term s' (PValue 'Unsorted 'NonZero))
      # inputs

{- | Check if a particular asset class has been spent in the input list.

     When using this as an authority check, you __MUST__ ensure the authority
     knows how to ensure its end of the contract.

    @since 3.8.0
-}
pisTokenSpent :: forall (tag :: Symbol) (s :: S). Term s (PAssetClass tag :--> PBuiltinList PTxInInfo :--> PBool)
pisTokenSpent =
<<<<<<< HEAD
    plam $ \tokenClass inputs ->
        0
            #< pfoldr @PBuiltinList
                # plam
                    ( \txInInfo' acc -> unTermCont $ do
                        PTxInInfo txInInfo <- pmatchC txInInfo'
                        PTxOut txOut' <- pmatchC $ pfromData $ pfield @"resolved" # txInInfo
                        let value = pfromData $ pfield @"value" # txOut'
                        pure $ acc + passetClassValueOf # tokenClass # value
                    )
                # 0
                # inputs
=======
  plam $ \tokenClass inputs ->
    0
      #< pfoldr @PBuiltinList
        # plam
          ( \txInInfo' acc -> unTermCont $ do
              PTxInInfo txInInfo <- pmatchC txInInfo'
              PTxOut txOut' <- pmatchC $ pfromData $ pfield @"resolved" # txInInfo
              let value = pfromData $ pfield @"value" # txOut'
              pure $ acc + passetClassValueOf # value # tokenClass
          )
        # 0
        # inputs
>>>>>>> 8741fde4

{- | Find the TxInInfo by a TxOutRef.

    @since 1.1.0
-}
pfindTxInByTxOutRef :: forall (s :: S). Term s (PTxOutRef :--> PBuiltinList PTxInInfo :--> PMaybe PTxInInfo)
pfindTxInByTxOutRef = phoistAcyclic $
  plam $ \txOutRef inputs ->
    pfindJust
      # plam
        ( \r ->
            pmatch r $ \(PTxInInfo txInInfo) ->
              pif
                (pdata txOutRef #== pfield @"outRef" # txInInfo)
                (pcon (PJust r))
                (pcon PNothing)
        )
      #$ inputs

{- | Check if a PubKeyHash signs this transaction.

    @since 1.1.0
-}
ptxSignedBy :: forall (s :: S). Term s (PBuiltinList (PAsData PPubKeyHash) :--> PAsData PPubKeyHash :--> PBool)
ptxSignedBy = phoistAcyclic $
  plam $ \sigs sig -> pelem # sig # sigs

{- | Convert a 'PDatum' to the give type @a@.

 @since 3.0.3
-}
pfromPDatum ::
  forall (a :: S -> Type) (s :: S).
  PTryFrom PData a =>
  Term s (PDatum :--> a)
pfromPDatum = phoistAcyclic $ plam $ flip ptryFrom fst . pto

{- | Extract the datum from a 'POutputDatum'.

     @since 3.0.3
-}
presolveOutputDatum ::
  forall (keys :: KeyGuarantees) (s :: S).
  Term
    s
    ( POutputDatum
        :--> PMap keys PDatumHash PDatum
        :--> PMaybe PDatum
    )
presolveOutputDatum = phoistAcyclic $
  plam $ \od m -> pmatch od $ \case
    PNoOutputDatum _ ->
      ptrace "no datum" pnothing
    POutputDatum ((pfield @"outputDatum" #) -> datum) ->
      ptrace "inline datum" pjust # datum
    POutputDatumHash ((pfield @"datumHash" #) -> hash) ->
      ptrace "datum hash" $ AssocMap.plookup # hash # m

{- | As 'presolveOutputDatum', but error if there's no 'PDatum' to be had.

 @since 3.6.0
-}
ptryResolveOutputDatum ::
  forall (keys :: KeyGuarantees) (s :: S).
  Term s (POutputDatum :--> PMap keys PDatumHash PDatum :--> PDatum)
ptryResolveOutputDatum = phoistAcyclic $
  plam $ \od m ->
    ptraceIfNothing "ptryResolveOutputDatum: no PDatum" $ presolveOutputDatum # od # m

{- | Extract the datum from a 'POutputDatum' and convert it to the given type.

     @since 3.0.3
-}
ptryFromOutputDatum ::
  forall (a :: S -> Type) (s :: S).
  PTryFrom PData a =>
  Term
    s
    ( POutputDatum
        :--> PMap 'Unsorted PDatumHash PDatum
        :--> PMaybe a
    )
ptryFromOutputDatum =
  phoistAcyclic $
    (pfmap # pfromPDatum)
      #.* presolveOutputDatum

{- | Extract the datum from a 'POutputDatum' and convert it to the given type.
     This function will throw an error if for some reason it's not able to find
      the datum or convert it.

     @since 3.0.3
-}
pfromOutputDatum ::
  forall (a :: S -> Type) (s :: S).
  PTryFrom PData a =>
  Term
    s
    ( POutputDatum
        :--> PMap 'Unsorted PDatumHash PDatum
        :--> a
    )
pfromOutputDatum =
  phoistAcyclic $ pfromJust #.* ptryFromOutputDatum

{- | Extract the datum hash from a 'POutputDatum', throw an error if the given
     'POuptutDatum' doesn't contain a datum hash.

     @since 3.0.3
-}
pfromDatumHash :: forall (s :: S). Term s (POutputDatum :--> PDatumHash)
pfromDatumHash = phoistAcyclic $
  plam $
    flip pmatch $ \case
      POutputDatumHash ((pfield @"datumHash" #) -> hash) -> hash
      _ -> ptraceError "not a datum hash"

{- | Extract the inline datum from a 'POutputDatum', throw an error if the given
     'POuptutDatum' is not an inline datum.

     @since 3.0.3
-}
pfromInlineDatum :: forall (s :: S). Term s (POutputDatum :--> PDatum)
pfromInlineDatum = phoistAcyclic $
  plam $
    flip pmatch $ \case
      POutputDatum ((pfield @"outputDatum" #) -> datum) -> datum
      _ -> ptraceError "not an inline datum"

{- | Find a validatorhash from a given address.

    @since 1.1.0
-}
pvalidatorHashFromAddress ::
  forall (s :: S).
  Term s (PAddress :--> PMaybe PValidatorHash)
pvalidatorHashFromAddress = phoistAcyclic $
  plam $ \addr ->
    pmatch (pfromData $ pfield @"credential" # addr) $ \case
      PScriptCredential ((pfield @"_0" #) -> vh) -> pcon $ PJust vh
      _ -> pcon PNothing

{- | Construct an address from a @PValidatorHash@ and maybe a
@PStakingCredential@

    @since 1.1.0
-}
paddressFromValidatorHash ::
  forall (s :: S).
  Term s (PValidatorHash :--> PMaybeData PStakingCredential :--> PAddress)
paddressFromValidatorHash = plam $ \valHash stakingCred ->
  pcon . PAddress $
    pdcons # pdata (pcon $ PScriptCredential (pdcons # pdata valHash # pdnil))
      #$ pdcons # pdata stakingCred
      #$ pdnil

{- | Constuct an address (with a staking credential) from a @PPubKeyHash@
and maybe a @PStakingCredential

    @since 1.1.0
-}
paddressFromPubKeyHash ::
  forall (s :: S).
  Term s (PPubKeyHash :--> PMaybeData PStakingCredential :--> PAddress)
paddressFromPubKeyHash = plam $ \pkh stakingCred ->
  pcon . PAddress $
    pdcons # pdata (pcon $ PPubKeyCredential (pdcons # pdata pkh # pdnil))
      #$ pdcons # pdata stakingCred
      #$ pdnil

{- | Get script hash from an Address.
     @since 1.3.0
-}
pscriptHashFromAddress :: forall (s :: S). Term s (PAddress :--> PMaybe PValidatorHash)
pscriptHashFromAddress = phoistAcyclic $
  plam $ \addr ->
    pmatch (pfromData $ pfield @"credential" # addr) $ \case
      PScriptCredential ((pfield @"_0" #) -> h) -> pcon $ PJust h
      _ -> pcon PNothing

{- | Return true if the given address is a script address.
     @since 1.3.0
-}
pisScriptAddress :: forall (s :: S). Term s (PAddress :--> PBool)
pisScriptAddress = phoistAcyclic $
  plam $ \addr -> pnot #$ pisPubKey #$ pfromData $ pfield @"credential" # addr

{- | Return true if the given credential is a pub-key-hash.
     @since 1.3.0
-}
pisPubKey :: forall (s :: S). Term s (PCredential :--> PBool)
pisPubKey = phoistAcyclic $
  plam $ \cred ->
    pmatch cred $ \case
      PScriptCredential _ -> pconstant False
      _ -> pconstant True

{- | Find all TxOuts sent to an Address
     @since 1.3.0
-}
pfindOutputsToAddress ::
  forall (s :: S).
  Term
    s
    ( PBuiltinList PTxOut
        :--> PAddress
        :--> PBuiltinList PTxOut
    )
pfindOutputsToAddress = phoistAcyclic $
  plam $ \outputs address' -> unTermCont $ do
    address <- pletC $ pdata address'
    pure $
      pfilter # plam (\txOut -> pfield @"address" # txOut #== address)
        # outputs<|MERGE_RESOLUTION|>--- conflicted
+++ resolved
@@ -149,20 +149,6 @@
 -}
 pisTokenSpent :: forall (tag :: Symbol) (s :: S). Term s (PAssetClass tag :--> PBuiltinList PTxInInfo :--> PBool)
 pisTokenSpent =
-<<<<<<< HEAD
-    plam $ \tokenClass inputs ->
-        0
-            #< pfoldr @PBuiltinList
-                # plam
-                    ( \txInInfo' acc -> unTermCont $ do
-                        PTxInInfo txInInfo <- pmatchC txInInfo'
-                        PTxOut txOut' <- pmatchC $ pfromData $ pfield @"resolved" # txInInfo
-                        let value = pfromData $ pfield @"value" # txOut'
-                        pure $ acc + passetClassValueOf # tokenClass # value
-                    )
-                # 0
-                # inputs
-=======
   plam $ \tokenClass inputs ->
     0
       #< pfoldr @PBuiltinList
@@ -175,7 +161,7 @@
           )
         # 0
         # inputs
->>>>>>> 8741fde4
+
 
 {- | Find the TxInInfo by a TxOutRef.
 
