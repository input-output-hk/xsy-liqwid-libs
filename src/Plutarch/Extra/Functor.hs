--- conflicted
+++ resolved
@@ -15,22 +15,7 @@
     pvoid,
 ) where
 
-<<<<<<< HEAD
-import Data.Kind (Constraint, Type)
-import Plutarch (
-    S,
-    Term,
-    pcon,
-    phoistAcyclic,
-    plam,
-    unTermCont,
-    (#),
-    type (:-->),
- )
-=======
 import Data.Kind (Constraint)
-import Generics.SOP (Top)
->>>>>>> f5ce3f53
 import Plutarch.Api.V1.AssocMap (KeyGuarantees, PMap (PMap))
 import Plutarch.Api.V1.Maybe (PMaybeData (PDJust, PDNothing))
 import Plutarch.Builtin (ppairDataBuiltin)
