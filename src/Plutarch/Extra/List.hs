--- conflicted
+++ resolved
@@ -10,14 +10,9 @@
  imported qualified.
 -}
 module Plutarch.Extra.List (
-<<<<<<< HEAD
-    -- * Construction
-    preplicate,
-    pfromList,
-=======
   -- * Construction
   preplicate,
->>>>>>> 8741fde4
+  pfromList,
 
   -- * Transformation
   pmapMaybe,
@@ -26,15 +21,11 @@
   pfindJust,
   plookupAssoc,
 
-<<<<<<< HEAD
-    -- * Elimination
-    phandleList,
-    precListLookahead,
-    ptryElimSingle,
-=======
+
   -- * Elimination
+  phandleList,
   precListLookahead,
->>>>>>> 8741fde4
+  ptryElimSingle,
 ) where
 
 {- | 'pelimList' with re-ordered arguments. Useful for cases when the \'nil
@@ -206,7 +197,6 @@
       Term s (ell a) ->
       Term s r
     go self h =
-<<<<<<< HEAD
         pelimList
             (whenContinuing self h)
             (whenOne h)
@@ -219,9 +209,4 @@
     (PIsListLike list a) =>
     [Term s a] ->
     Term s (list a)
-pfromList = foldr (\x xs -> pcons # x # xs) pnil
-=======
-      pelimList
-        (whenContinuing self h)
-        (whenOne h)
->>>>>>> 8741fde4
+pfromList = foldr (\x xs -> pcons # x # xs) pnil