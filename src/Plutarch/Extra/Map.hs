{-# LANGUAGE QuantifiedConstraints #-}

{- |
 Module: Plutarch.Extra.Map
 Copyright: (C) Liqwid Labs 2022
 License: Apache 2.0
 Maintainer: Koz Ross <koz@mlabs.city>
 Portability: GHC only
 Stability: Experimental

 Various helpers for 'PMap' use. This module is intended to be imported
 qualified.
-}
module Plutarch.Extra.Map (
<<<<<<< HEAD
    -- * Lookup
    ptryLookup,
    plookupGe,

    -- * Comparisons
    pkeysEqual,
    pkeysEqualUnsorted,

    -- * Modification
    pupdate,
    padjust,

    -- * Folds
    pfoldMapWithKey,
    pfoldlWithKey,

    -- * Elimination
    phandleMin,

    -- * Conversion
    punsortedMapFromFoldable,
    psortedMapFromFoldable,
    pkeys,

    -- * Key-value pair manipulation
    pkvPairKey,
    pkvPairValue,
    pkvPairLt,
=======
  -- * Lookup
  ptryLookup,

  -- * Comparisons
  pkeysEqual,
  pkeysEqualUnsorted,

  -- * Modification
  pupdate,
  padjust,

  -- * Folds
  pfoldMapWithKey,
  pfoldlWithKey,

  -- * Conversion
  punsortedMapFromFoldable,
  psortedMapFromFoldable,
  pkeys,

  -- * Key-value pair manipulation
  pkvPairKey,
  pkvPairValue,
  pkvPairLt,
>>>>>>> 8741fde4
) where

import Data.Foldable (foldl')
import Plutarch.Api.V1.AssocMap (
  KeyGuarantees (Sorted, Unsorted),
  PMap (PMap),
  pdelete,
  pempty,
  pinsert,
  plookup,
 )
import Plutarch.Builtin (ppairDataBuiltin)
import Plutarch.Extra.List (phandleList)
import Plutarch.Extra.Maybe (passertPJust)
import qualified Plutarch.List as PList

{- | Eliminates a sorted 'PMap', similarly to 'pelimList'. The function
 argument, if used, will be given the smallest key in the 'PMap', with its
 corresponding value, as well as the \'rest\' of the 'PMap'.

 @since 3.8.0
-}
phandleMin ::
    forall (r :: S -> Type) (k :: S -> Type) (v :: S -> Type) (s :: S).
    (PIsData k, PIsData v) =>
    Term s (PMap 'Sorted k v) ->
    Term s r ->
    (Term s k -> Term s v -> Term s (PMap 'Sorted k v) -> Term s r) ->
    Term s r
phandleMin xs whenNil whenCons =
    phandleList (pto xs) whenNil $ \kv kvs ->
        let k = pfromData $ pfstBuiltin # kv
            v = pfromData $ psndBuiltin # kv
         in whenCons k v . pcon . PMap $ kvs

{- | As 'plookup', but also yields the portion of the 'PMap' whose keys are
 greater than the target if the search is successful.

 @since 3.8.0
-}
plookupGe ::
    forall (k :: S -> Type) (v :: S -> Type) (s :: S).
    (PIsData k, POrd k) =>
    Term s (k :--> PMap 'Sorted k v :--> PMaybe (PPair (PAsData v) (PMap 'Sorted k v)))
plookupGe = phoistAcyclic $
    plam $ \needle ->
        pfix #$ plam $ \self xs ->
            pelimList (go needle self) (pcon PNothing) . pto $ xs
  where
    go ::
        forall (s' :: S).
        Term s' k ->
        Term s' (PMap 'Sorted k v :--> PMaybe (PPair (PAsData v) (PMap 'Sorted k v))) ->
        Term s' (PBuiltinPair (PAsData k) (PAsData v)) ->
        Term s' (PBuiltinList (PBuiltinPair (PAsData k) (PAsData v))) ->
        Term s' (PMaybe (PPair (PAsData v) (PMap 'Sorted k v)))
    go needle self h t =
        let current = pfromData $ pfstBuiltin # h
         in pif
                (needle #== current)
                (pcon . PJust . pcon . PPair (psndBuiltin # h) . pcon . PMap $ t)
                ( pif
                    (needle #< current)
                    (pcon PNothing)
                    (self # (pcon . PMap $ t))
                )

{- | If a value exists at the specified key, apply the function argument to it;
 otherwise, do nothing.

 This is necessarily linear in the size of the map performance-wise, as we
 have to scan the entire map to find the key in the worst case.

 @since 3.4.0
-}
padjust ::
  forall (k :: S -> Type) (v :: S -> Type) (s :: S).
  (PIsData k, PEq k, PIsData v) =>
  Term s ((v :--> v) :--> k :--> PMap 'Unsorted k v :--> PMap 'Unsorted k v)
padjust = phoistAcyclic $
  plam $ \f key kvs ->
    pmatch kvs $ \(PMap kvs') ->
      pcon . PMap $ PList.pmap # (go # f # key) # kvs'
  where
    go ::
      forall (s' :: S).
      Term
        s'
        ( (v :--> v)
            :--> k
            :--> PBuiltinPair (PAsData k) (PAsData v)
            :--> PBuiltinPair (PAsData k) (PAsData v)
        )
    go = phoistAcyclic $
      plam $ \f target kv ->
        pif
          ((pkvPairKey # kv) #== target)
          (ppairDataBuiltin # (pfstBuiltin # kv) # pdata (f #$ pkvPairValue # kv))
          kv

{- | As 'pkeysEqual', but requires only 'PEq' constraints for the keys, and
 works for 'Unsorted' 'PMap's. This requires a number of equality comparisons
 between keys proportional to the product of the lengths of both arguments:
 that is, this function is quadratic.

 @since 3.4.0
-}
pkeysEqualUnsorted ::
  forall (k :: S -> Type) (a :: S -> Type) (b :: S -> Type) (s :: S).
  (PIsData k, PIsData a, PIsData b) =>
  Term s (PMap 'Unsorted k a :--> PMap 'Unsorted k b :--> PBool)
pkeysEqualUnsorted = phoistAcyclic $
  plam $ \kvs kvs' ->
    pmatch kvs $ \(PMap ell) ->
      pmatch kvs' $ \(PMap ell') ->
        go # kvs # kvs' # ell # ell'
  where
    go ::
      forall (s' :: S).
      Term
        s'
        ( PMap 'Unsorted k a
            :--> PMap 'Unsorted k b
            :--> PBuiltinList (PBuiltinPair (PAsData k) (PAsData a))
            :--> PBuiltinList (PBuiltinPair (PAsData k) (PAsData b))
            :--> PBool
        )
    go = phoistAcyclic $
      pfix #$ plam $ \self kvs kvs' ell ell' ->
        pmatch (PList.puncons # ell) $ \case
          PNothing -> pmatch (PList.puncons # ell') $ \case
            -- We reached the end, so we match
            PNothing -> pcon PTrue
            PJust ht' -> pmatch ht' $ \(PPair h' t') ->
              pmatch (plookup # (pkvPairKey # h') # kvs) $ \case
                -- We mismatch, so fail
                PNothing -> pcon PFalse
                -- We match, so continue
                PJust _ -> self # kvs # kvs' # ell # t'
          PJust ht -> pmatch ht $ \(PPair h t) ->
            pmatch (PList.puncons # ell') $ \case
              PNothing -> pmatch (plookup # (pkvPairKey # h) # kvs') $ \case
                -- We mismatch, so fail
                PNothing -> pcon PFalse
                -- We match, so continue
                PJust _ -> self # kvs # kvs' # t # ell'
              -- To save some effort, we try both matches in one shot
              PJust ht' -> pmatch ht' $ \(PPair h' t') ->
                pmatch (plookup # (pkvPairKey # h) # kvs') $ \case
                  -- We mismatch, so fail
                  PNothing -> pcon PFalse
                  -- Try the other direction
                  PJust _ -> pmatch (plookup # (pkvPairKey # h') # kvs) $ \case
                    -- We mismatch, so fail
                    PNothing -> pcon PFalse
                    -- Both succeeded, so continue on tails
                    PJust _ -> self # kvs # kvs' # t # t'

{- | Gives 'PTrue' if both argument 'PMap's contain mappings for exactly the
 same set of keys. Requires a number of equality comparisons between keys
 proportional to the length of the shorter argument.

 @since 1.1.0
-}
pkeysEqual ::
  forall (k :: S -> Type) (a :: S -> Type) (b :: S -> Type) (s :: S).
  (PIsData k, PEq k) =>
  Term s (PMap 'Sorted k a :--> PMap 'Sorted k b :--> PBool)
pkeysEqual = phoistAcyclic $
  plam $ \kvs kvs' ->
    pmatch kvs $ \(PMap ell) ->
      pmatch kvs' $ \(PMap ell') ->
        go # ell # ell'
  where
    go ::
      forall (s' :: S).
      Term
        s'
        ( PBuiltinList (PBuiltinPair (PAsData k) (PAsData a))
            :--> PBuiltinList (PBuiltinPair (PAsData k) (PAsData b))
            :--> PBool
        )
    go = phoistAcyclic $
      pfix #$ plam $ \self ell ell' ->
        pmatch (PList.puncons # ell) $ \case
          PNothing -> pmatch (PList.puncons # ell') $ \case
            PNothing -> pcon PTrue -- no mismatches found
            PJust _ -> pcon PFalse -- one argument too long
          PJust kv -> pmatch (PList.puncons # ell') $ \case
            PNothing -> pcon PFalse -- one argument too long
            PJust kv' -> pmatch kv $ \(PPair h t) ->
              pmatch kv' $ \(PPair h' t') ->
                pif
                  ((pkvPairKey # h) #== (pkvPairKey # h'))
                  (self # t # t') -- continue
                  (pcon PFalse) -- key mismatch

{- | Get the key of a key-value pair.

 @since 1.1.0
-}
pkvPairKey ::
  forall (k :: S -> Type) (v :: S -> Type) (s :: S).
  (PIsData k) =>
  Term s (PBuiltinPair (PAsData k) (PAsData v) :--> k)
pkvPairKey = phoistAcyclic $ plam $ \kv -> pfromData (pfstBuiltin # kv)

{- | Get the value of a key-value pair.

 @since 3.4.0
-}
pkvPairValue ::
  forall (k :: S -> Type) (v :: S -> Type) (s :: S).
  (PIsData v) =>
  Term s (PBuiltinPair (PAsData k) (PAsData v) :--> v)
pkvPairValue = phoistAcyclic $ plam $ \kv -> pfromData (psndBuiltin # kv)

{- | Compare two key-value pairs by their keys. Gives 'PTrue' if the key of the
 first argument pair is less than the key of the second argument pair.

 @since 3.4.0
-}
pkvPairLt ::
  forall (k :: S -> Type) (v :: S -> Type) (s :: S).
  (PIsData k, PPartialOrd k) =>
  Term
    s
    ( PBuiltinPair (PAsData k) (PAsData v)
        :--> PBuiltinPair (PAsData k) (PAsData v)
        :--> PBool
    )
pkvPairLt = phoistAcyclic $
  plam $ \kv kv' ->
    (pkvPairKey # kv) #< (pkvPairKey # kv')

{- | As 'plookup', but errors when the key is missing.

 @since 3.4.0
-}
ptryLookup ::
  forall (k :: S -> Type) (v :: S -> Type) (keys :: KeyGuarantees) (s :: S).
  (PIsData k, PIsData v) =>
  Term s (k :--> PMap keys k v :--> v)
ptryLookup = phoistAcyclic $
  plam $ \k kvs ->
    passertPJust # "plookupPartial: No value found for key."
      # (plookup # k # kvs)

{- | Given a 'Foldable' of key-value pairs, construct an unsorted 'PMap'.
 Performs linearly with respect to its argument.

 = Note

 If there are duplicate keys in the input, the /last/ key will \'win\' in a
 lookup.

 @since 3.4.0
-}
punsortedMapFromFoldable ::
  forall (k :: S -> Type) (v :: S -> Type) (f :: Type -> Type) (s :: S).
  (Foldable f, PIsData k, PIsData v) =>
  f (Term s k, Term s v) ->
  Term s (PMap 'Unsorted k v)
punsortedMapFromFoldable = pcon . PMap . foldl' go (pcon PNil)
  where
    go ::
      forall (s' :: S).
      Term s' (PBuiltinList (PBuiltinPair (PAsData k) (PAsData v))) ->
      (Term s' k, Term s' v) ->
      Term s' (PBuiltinList (PBuiltinPair (PAsData k) (PAsData v)))
    go acc (key, val) =
      pcon . PCons (ppairDataBuiltin # pdata key # pdata val) $ acc

{- | Given a 'Foldable' of (not necessarily sorted) key-value pairs, construct a
 'PMap' which is guaranteed sorted. Performs a linear number of ordered
 insertions with respect to the length of its argument.

 = Note

 If there are duplicate keys, only the /last/ key-value pair will remain in
 the result.

 @since 3.4.0
-}
psortedMapFromFoldable ::
  forall (k :: S -> Type) (v :: S -> Type) (f :: Type -> Type) (s :: S).
  (Foldable f, POrd k, PIsData k, PIsData v) =>
  f (Term s k, Term s v) ->
  Term s (PMap 'Sorted k v)
psortedMapFromFoldable = foldl' go pempty
  where
    go ::
      forall (s' :: S).
      Term s' (PMap 'Sorted k v) ->
      (Term s' k, Term s' v) ->
      Term s' (PMap 'Sorted k v)
    go acc (key, val) = pinsert # key # val # acc

{- | Get a list-like structure full of the keys of the argument 'PMap'. If the
 'PMap' is 'Sorted', the keys will maintain that order, and will be unique;
 otherwise, the order is unspecified, and duplicates may exist.

 = Note

 You will need to specify what manner of list-like structure you want; we have
 arranged the type signature to make specifying this easy with
 @TypeApplications@.

 @since 3.4.0
-}
pkeys ::
  forall
    (ell :: (S -> Type) -> S -> Type)
    (k :: S -> Type)
    (v :: S -> Type)
    (keys :: KeyGuarantees)
    (s :: S).
  (PListLike ell, PElemConstraint ell (PAsData k)) =>
  Term s (PMap keys k v :--> ell (PAsData k))
pkeys = phoistAcyclic $
  plam $ \kvs -> pmatch kvs $ \(PMap kvs') ->
    precList go (const pnil) # kvs'
  where
    go ::
      forall (s' :: S).
      Term s' (PBuiltinList (PBuiltinPair (PAsData k) (PAsData v)) :--> ell (PAsData k)) ->
      Term s' (PBuiltinPair (PAsData k) (PAsData v)) ->
      Term s' (PBuiltinList (PBuiltinPair (PAsData k) (PAsData v))) ->
      Term s' (ell (PAsData k))
    go self kv acc = pcons # (pfstBuiltin # kv) # (self # acc)

{- | Given an \'updater\' and a key, if the key exists in the 'PMap', apply the
 \'updater\' to it, otherwise do nothing. If the \'updater\' produces
 'PNothing', the value is deleted; otherwise, it is modified to the result.

 Performance will be equivalent to a lookup followed by an insert (or delete),
 as well as the cost of calling the \'updater\'.

 @since 3.4.0
-}
pupdate ::
  forall (k :: S -> Type) (v :: S -> Type) (s :: S).
  (PIsData k, PIsData v, POrd k) =>
  Term s ((v :--> PMaybe v) :--> k :--> PMap 'Sorted k v :--> PMap 'Sorted k v)
pupdate = phoistAcyclic $
  plam $ \updater key kvs -> pmatch (plookup # key # kvs) $ \case
    PNothing -> kvs
    PJust val -> pmatch (updater # val) $ \case
      PNothing -> pdelete # key # kvs
      PJust newVal -> pinsert # key # newVal # kvs

{- | Left-associative fold of a 'PMap' with keys. Keys and values will be
 presented in key order.

 @since 3.4.0
-}
pfoldlWithKey ::
  forall (a :: S -> Type) (k :: S -> Type) (v :: S -> Type) (s :: S).
  (PIsData k, PIsData v) =>
  Term s ((a :--> k :--> v :--> a) :--> a :--> PMap 'Sorted k v :--> a)
pfoldlWithKey = phoistAcyclic $
  plam $ \f x kvs -> pmatch kvs $ \case
    PMap kvs' ->
      pfoldl # plam (\acc kv -> f # acc # (pkvPairKey # kv) # (pkvPairValue # kv)) # x # kvs'

{- | Project all key-value pairs into a 'Monoid', then combine. Keys and values
 will be presented in key order.

 @since 3.4.0
-}
pfoldMapWithKey ::
  forall (m :: S -> Type) (k :: S -> Type) (v :: S -> Type) (s :: S).
  (PIsData k, PIsData v, forall (s' :: S). Monoid (Term s' m)) =>
  Term s ((k :--> v :--> m) :--> PMap 'Sorted k v :--> m)
pfoldMapWithKey = phoistAcyclic $
  plam $ \f kvs ->
    pfoldlWithKey # plam (\acc k v -> acc <> (f # k # v)) # mempty # kvs<|MERGE_RESOLUTION|>--- conflicted
+++ resolved
@@ -12,40 +12,11 @@
  qualified.
 -}
 module Plutarch.Extra.Map (
-<<<<<<< HEAD
-    -- * Lookup
-    ptryLookup,
-    plookupGe,
-
-    -- * Comparisons
-    pkeysEqual,
-    pkeysEqualUnsorted,
-
-    -- * Modification
-    pupdate,
-    padjust,
-
-    -- * Folds
-    pfoldMapWithKey,
-    pfoldlWithKey,
-
-    -- * Elimination
-    phandleMin,
-
-    -- * Conversion
-    punsortedMapFromFoldable,
-    psortedMapFromFoldable,
-    pkeys,
-
-    -- * Key-value pair manipulation
-    pkvPairKey,
-    pkvPairValue,
-    pkvPairLt,
-=======
   -- * Lookup
   ptryLookup,
-
-  -- * Comparisons
+  plookupGe,
+
+    -- * Comparisons
   pkeysEqual,
   pkeysEqualUnsorted,
 
@@ -56,6 +27,9 @@
   -- * Folds
   pfoldMapWithKey,
   pfoldlWithKey,
+
+  -- * Elimination
+  phandleMin,
 
   -- * Conversion
   punsortedMapFromFoldable,
@@ -66,7 +40,6 @@
   pkvPairKey,
   pkvPairValue,
   pkvPairLt,
->>>>>>> 8741fde4
 ) where
 
 import Data.Foldable (foldl')
