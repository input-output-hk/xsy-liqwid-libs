{-# LANGUAGE TypeFamilies #-}

module Plutarch.Extra.Profunctor (
    PProfunctor (..),
) where

<<<<<<< HEAD
import Data.Kind (Constraint, Type)
import Plutarch (S, Term, phoistAcyclic, plam, (#), type (:-->))
=======
import Data.Kind (Constraint)
import Generics.SOP (Top)
>>>>>>> f5ce3f53
import Plutarch.Extra.Function (pidentity)
import Plutarch.Extra.Functor (Plut)

-- | @since 1.0.0
class PProfunctor (p :: (S -> Type) -> (S -> Type) -> S -> Type) where
    {-# MINIMAL pdimap | plmap, prmap #-}
    type PContraSubcategory p :: (S -> Type) -> Constraint
    type PCoSubcategory p :: (S -> Type) -> Constraint
    pdimap ::
        forall (a :: S -> Type) (b :: S -> Type) (c :: S -> Type) (d :: S -> Type) (s :: S).
        ( PContraSubcategory p a
        , PContraSubcategory p b
        , PCoSubcategory p c
        , PCoSubcategory p d
        ) =>
        Term s ((a :--> b) :--> (c :--> d) :--> p b c :--> p a d)
    pdimap = phoistAcyclic $ plam $ \f g p -> plmap # f # (prmap # g # p)
    plmap ::
        forall (a :: S -> Type) (b :: S -> Type) (c :: S -> Type) (s :: S).
        ( PContraSubcategory p a
        , PContraSubcategory p b
        , PCoSubcategory p c
        ) =>
        Term s ((a :--> b) :--> p b c :--> p a c)
    plmap = phoistAcyclic $ plam $ \f p -> pdimap # f # pidentity # p
    prmap ::
        forall (a :: S -> Type) (c :: S -> Type) (d :: S -> Type) (s :: S).
        ( PContraSubcategory p a
        , PCoSubcategory p c
        , PCoSubcategory p d
        ) =>
        Term s ((c :--> d) :--> p a c :--> p a d)
    prmap = phoistAcyclic $ plam $ \g p -> pdimap # pidentity # g # p

-- | @since 3.1.0
instance PProfunctor (:-->) where
    type PContraSubcategory (:-->) = Plut
    type PCoSubcategory (:-->) = Plut
    pdimap = phoistAcyclic $ plam $ \ab cd bc -> plam $ \x -> cd # (bc # (ab # x))<|MERGE_RESOLUTION|>--- conflicted
+++ resolved
@@ -4,13 +4,7 @@
     PProfunctor (..),
 ) where
 
-<<<<<<< HEAD
-import Data.Kind (Constraint, Type)
-import Plutarch (S, Term, phoistAcyclic, plam, (#), type (:-->))
-=======
 import Data.Kind (Constraint)
-import Generics.SOP (Top)
->>>>>>> f5ce3f53
 import Plutarch.Extra.Function (pidentity)
 import Plutarch.Extra.Functor (Plut)
 
