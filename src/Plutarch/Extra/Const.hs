{-# LANGUAGE DeriveAnyClass #-}
{-# LANGUAGE DeriveGeneric #-}
{-# LANGUAGE QuantifiedConstraints #-}
{-# LANGUAGE TypeFamilies #-}
{-# LANGUAGE UndecidableInstances #-}
{-# OPTIONS_GHC -Wno-orphans #-}

module Plutarch.Extra.Const (
    -- * Type
    PConst (..),

    -- * Helper functions
    preconst,
) where

<<<<<<< HEAD
import Data.Kind (Type)
import GHC.Generics (Generic)
import Plutarch (
    DerivePlutusType (..),
    PlutusType,
    PlutusTypeNewtype,
    S,
    Term,
    pcon,
    phoistAcyclic,
    plam,
    unTermCont,
    (#),
 )
import Plutarch.Bool (PEq, POrd, PPartialOrd)
import Plutarch.Builtin (PIsData)
=======
import Generics.SOP (Top)
import qualified Generics.SOP as SOP
>>>>>>> f5ce3f53
import Plutarch.Extra.Applicative (PApplicative (ppure), PApply (pliftA2))
import Plutarch.Extra.Boring (PBoring (pboring))
import Plutarch.Extra.Functor (
    PBifunctor (PSubcategoryLeft, PSubcategoryRight, pbimap, psecond),
    PFunctor (PSubcategory, pfmap),
    Plut,
 )
import Plutarch.Extra.TermCont (pmatchC)
import Plutarch.Num (PNum)
import Plutarch.Unsafe (punsafeCoerce)

{- | A value of type @a@ pretending to a be a value of type @b@.

 @since 1.0.0
-}
newtype PConst (a :: S -> Type) (b :: S -> Type) (s :: S)
    = PConst (Term s a)
    deriving stock
        ( -- | @since 1.0.0
          Generic
        )
    deriving anyclass
        ( -- | @since 1.0.0
          PlutusType
        )

-- | @since 1.4.0
instance DerivePlutusType (PConst a b) where
    type DPTStrat _ = PlutusTypeNewtype

-- | @since 1.0.0
deriving anyclass instance (PIsData a) => (PIsData (PConst a b))

-- | @since 1.0.0
deriving anyclass instance (PEq a) => PEq (PConst a b)

-- | @since 1.4.0
deriving anyclass instance (POrd a) => PPartialOrd (PConst a b)

-- | @since 1.0.0
deriving anyclass instance (POrd a) => POrd (PConst a b)

-- | @since 1.0.0
deriving anyclass instance (PIntegral a) => PIntegral (PConst a b)

-- | @since 1.4.0
deriving anyclass instance (PNum a) => PNum (PConst a b)

-- | @since 1.0.0
deriving anyclass instance (PShow a) => PShow (PConst a b)

-- | @since 3.1.0
instance PFunctor (PConst a) where
    type PSubcategory (PConst a) = Plut
    pfmap = psecond

-- | @since 3.1.0
instance PBifunctor PConst where
    type PSubcategoryLeft PConst = Plut
    type PSubcategoryRight PConst = Plut
    pbimap = phoistAcyclic $
        plam $ \f _ t -> unTermCont $ do
            PConst tx <- pmatchC t
            pure . pcon . PConst $ f # tx

-- | @since 1.0.0
instance
    (forall (s :: S). Semigroup (Term s a)) =>
    PApply (PConst a)
    where
    pliftA2 = phoistAcyclic $
        plam $ \_ xs ys -> unTermCont $ do
            PConst tx <- pmatchC xs
            PConst ty <- pmatchC ys
            pure . pcon . PConst $ tx <> ty

-- | @since 1.0.0
instance
    (forall (s :: S). Monoid (Term s a)) =>
    PApplicative (PConst a)
    where
    ppure = phoistAcyclic $ plam $ \_ -> pcon . PConst $ mempty

-- | @since 1.2.0
instance (PBoring a) => PBoring (PConst a b) where
    pboring = pcon . PConst $ pboring

{- | Since 'PConst' is only /pretending/ to be a value of another type, we can
 change what we \'pretend to be\' without having to rebuild. Essentially, this
 is 'punsafeCoerce', but because we're only changing a tag, we're not worried.

 @since 1.2.0
-}
preconst ::
    forall (c :: S -> Type) (a :: S -> Type) (b :: S -> Type) (s :: S).
    Term s (PConst a b) ->
    Term s (PConst a c)
preconst = punsafeCoerce<|MERGE_RESOLUTION|>--- conflicted
+++ resolved
@@ -13,27 +13,6 @@
     preconst,
 ) where
 
-<<<<<<< HEAD
-import Data.Kind (Type)
-import GHC.Generics (Generic)
-import Plutarch (
-    DerivePlutusType (..),
-    PlutusType,
-    PlutusTypeNewtype,
-    S,
-    Term,
-    pcon,
-    phoistAcyclic,
-    plam,
-    unTermCont,
-    (#),
- )
-import Plutarch.Bool (PEq, POrd, PPartialOrd)
-import Plutarch.Builtin (PIsData)
-=======
-import Generics.SOP (Top)
-import qualified Generics.SOP as SOP
->>>>>>> f5ce3f53
 import Plutarch.Extra.Applicative (PApplicative (ppure), PApply (pliftA2))
 import Plutarch.Extra.Boring (PBoring (pboring))
 import Plutarch.Extra.Functor (
