--- conflicted
+++ resolved
@@ -29,35 +29,27 @@
 
   -- ** Using comparators
 
-<<<<<<< HEAD
-    -- *** Basic
-    pcompareBy,
-    pequateBy,
-    pleqBy,
-    plessThanBy,
-    pgeqBy,
-    pgreaterThanBy,
-
-    -- *** Data structures
-
-    -- **** Map
-    pleqMapBy,
-    plessThanMapBy,
-    pgeqMapBy,
-    pgreaterThanMapBy,
-
-    -- **** 'PValue'
-    pleqValueBy,
-    plessThanValueBy,
-    pgeqValueBy,
-    pgreaterThanValueBy,
-=======
   -- *** Basic
   pcompareBy,
   pequateBy,
   pleqBy,
+  plessThanBy,
   pgeqBy,
->>>>>>> 8741fde4
+  pgreaterThanBy,
+
+  -- *** Data structures
+
+  -- **** Map
+  pleqMapBy,
+  plessThanMapBy,
+  pgeqMapBy,
+  pgreaterThanMapBy,
+
+  -- **** 'PValue'
+  pleqValueBy,
+  plessThanValueBy,
+  pgeqValueBy,
+  pgreaterThanValueBy,
 
   -- *** Sortedness checking
   pisSortedBy,
@@ -912,8 +904,6 @@
   Term s r
 pswap cmp x y cont = pif (pleqBy # cmp # x # y) (cont x y) (cont y x)
 
-<<<<<<< HEAD
-=======
 -- pelimList with the list-like first, and handles the 'nil case' before the
 -- 'cons' case
 phandleList ::
@@ -925,7 +915,7 @@
   Term s r
 phandleList xs whenNil whenCons = pelimList whenCons whenNil xs
 
->>>>>>> 8741fde4
+
 -- ensures the argument is sorted by the comparator, erroring if not
 passertSorted ::
   forall (a :: S -> Type) (ell :: (S -> Type) -> S -> Type) (s :: S).
