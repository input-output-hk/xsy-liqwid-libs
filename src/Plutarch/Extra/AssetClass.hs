<<<<<<< HEAD
{-# LANGUAGE DuplicateRecordFields #-}
{-# LANGUAGE ExistentialQuantification #-}
{-# LANGUAGE OverloadedLabels #-}
{-# LANGUAGE PolyKinds #-}
{-# LANGUAGE RankNTypes #-}
{-# LANGUAGE TypeApplications #-}
=======
>>>>>>> 8741fde4
{-# LANGUAGE UndecidableInstances #-}

{- | Provides Data and Scott encoded  asset class types and utility
  functions.
-}
module Plutarch.Extra.AssetClass (
<<<<<<< HEAD
    -- * AssetClass - Hask
    AssetClass (AssetClass, symbol, name),
    assetClassValue,

    -- * AssetClass - Plutarch
    PAssetClass (PAssetClass, psymbol, pname),
    adaSymbolData,
    isAdaClass,
    adaClass,
    padaClass,
    emptyTokenNameData,
    pcoerceCls,
    psymbolAssetClass,
    pconstantCls,

    -- * AssetClassData - Hask
    AssetClassData (AssetClassData, symbol, name),

    -- * AssetClassData - Plutarch
    PAssetClassData (PAssetClassData),

    -- * Scott <-> Data conversions
    toScottEncoding,
    ptoScottEncoding,
    fromScottEncoding,
    pfromScottEncoding,
    pviaScottEncoding,
=======
  PAssetClass (..),
  passetClass,
  passetClassValueOf,
  pvalueOf,
>>>>>>> 8741fde4
) where

import Data.Aeson (FromJSON, FromJSONKey, ToJSON, ToJSONKey)
import qualified Data.Aeson as Aeson
import Data.Tagged (Tagged, untag)
import GHC.TypeLits (Symbol)
import qualified Generics.SOP as SOP
import Plutarch.Api.V1 (
<<<<<<< HEAD
    PCurrencySymbol,
    PTokenName,
=======
  PCurrencySymbol,
  PTokenName,
  PValue (PValue),
 )
import Plutarch.Api.V1.AssocMap (PMap (PMap))
import Plutarch.Api.V2 (
  AmountGuarantees,
  KeyGuarantees,
>>>>>>> 8741fde4
 )
import Plutarch.DataRepr (PDataFields)
import Plutarch.Extra.IsData (
    DerivePConstantViaDataList (DerivePConstantViaDataList),
    ProductIsData (ProductIsData),
 )
import Plutarch.Extra.Record (mkRecordConstr, (.&), (.=))
import Plutarch.Lift (
    PConstantDecl,
    PUnsafeLiftDecl (PLifted),
 )
import Plutarch.Orphans ()
import Plutarch.Unsafe (punsafeCoerce)
import PlutusLedgerApi.V1.Value (CurrencySymbol, TokenName)
import qualified PlutusLedgerApi.V1.Value as Value
import qualified PlutusTx

--------------------------------------------------------------------------------
-- AssetClass & Variants

{- | A version of 'PlutusTx.AssetClass', with a tag for currency.

 @since 3.8.0
-}
data AssetClass (unit :: Symbol) = AssetClass
    { symbol :: CurrencySymbol
    -- ^ @since 3.8.0
    , name :: TokenName
    -- ^ @since 3.8.0
    }
    deriving stock
        ( -- | @since 3.8.0
          Eq
        , -- | @since 3.8.0
          Ord
        , -- | @since 3.8.0
          Show
        , -- | @since 3.8.0
          Generic
        )
    deriving anyclass
        ( -- | @since 3.8.0
          ToJSON
        , -- | @since 3.8.0
          FromJSON
        , -- | @since 3.8.0
          FromJSONKey
        , -- | @since 3.8.0
          ToJSONKey
        )

{- | A Scott-encoded Plutarch equivalent to 'AssetClass'.

 @since 3.8.0
-}
data PAssetClass (unit :: Symbol) (s :: S) = PAssetClass
    { psymbol :: Term s (PAsData PCurrencySymbol)
    -- ^ @since 3.8.0
    , pname :: Term s (PAsData PTokenName)
    -- ^ @since 3.8.0
    }
    deriving stock
        ( -- | @since 3.8.0
          Generic
        )
    deriving anyclass
        ( -- | @since 3.8.0
          PEq
        , -- | @since 3.8.0
          PlutusType
        )

-- | @since 3.8.0
instance DerivePlutusType (PAssetClass unit) where
    type DPTStrat _ = PlutusTypeScott

-- | @since 3.8.0
pconstantCls ::
    forall (unit :: Symbol) (s :: S).
    AssetClass unit ->
    Term s (PAssetClass unit)
pconstantCls (AssetClass sym tk) =
    pcon $
        PAssetClass (pconstantData sym) (pconstantData tk)

{- | Coerce the unit tag of a 'PAssetClass'.
 @since 3.8.0
-}
pcoerceCls ::
    forall (b :: Symbol) (a :: Symbol) (s :: S).
    Term s (PAssetClass a) ->
    Term s (PAssetClass b)
pcoerceCls = punsafeCoerce

{- | Construct a 'PAssetClass' with empty 'pname'.
 @since 3.8.0
-}
psymbolAssetClass ::
    forall (unit :: Symbol) (s :: S).
    Term s (PAsData PCurrencySymbol) ->
    PAssetClass unit s
psymbolAssetClass sym = PAssetClass sym emptyTokenNameData

--------------------------------------------------------------------------------
-- Simple Helpers

{- | Check whether an 'AssetClass' corresponds to Ada.

 @since 3.8.0
-}
isAdaClass :: forall (unit :: Symbol). AssetClass unit -> Bool
isAdaClass (AssetClass s n) = s == s' && n == n'
  where
    (AssetClass s' n') = adaClass

{- | The 'PCurrencySymbol' for Ada, corresponding to an empty string.

 @since 3.8.0
-}
adaSymbolData :: forall (s :: S). Term s (PAsData PCurrencySymbol)
adaSymbolData = pconstantData ""

{- | The 'AssetClass' for Ada, corresponding to an empty currency symbol and
 token name.

<<<<<<< HEAD
 @since 3.8.0
-}
adaClass :: AssetClass "Ada"
adaClass = AssetClass "" ""

{- | Plutarch equivalent for 'adaClass'.

 @since 3.8.0
-}
padaClass :: forall (s :: S). Term s (PAssetClass "Ada")
padaClass = pconstantCls adaClass

{- | The empty 'PTokenName'

 @since 3.8.0
-}
emptyTokenNameData :: forall (s :: S). Term s (PAsData PTokenName)
emptyTokenNameData = pconstantData ""

----------------------------------------
-- Data-Encoded version

{- | A 'PlutusTx.Data'-encoded version of 'AssetClass', without the currency
 tag.

 @since 3.8.0
-}
data AssetClassData = AssetClassData
    { symbol :: CurrencySymbol
    -- ^ @since 3.8.0
    , name :: TokenName
    -- ^ @since 3.8.0
    }
    deriving stock
        ( -- | @since 3.8.0
          Eq
        , -- | @since 3.8.0
          Ord
        , -- | @since 3.8.0
          Show
        , -- | @since 3.8.0
          Generic
        )
    deriving anyclass
        ( -- | @since 3.8.0
          Aeson.ToJSON
        , -- | @since 3.8.0
          Aeson.FromJSON
        , -- | @since 3.8.0
          Aeson.FromJSONKey
        , -- | @since 3.8.0
          Aeson.ToJSONKey
        , -- | @since 3.8.0
          SOP.Generic
        )
    deriving
        ( -- | @since 3.8.0
          PlutusTx.ToData
        , -- | @since 3.8.0
          PlutusTx.FromData
        )
        via Plutarch.Extra.IsData.ProductIsData AssetClassData
    deriving
        ( -- | @since 3.8.0
          Plutarch.Lift.PConstantDecl
        )
        via ( Plutarch.Extra.IsData.DerivePConstantViaDataList
                AssetClassData
                PAssetClassData
            )

{- | Plutarch equivalent of 'AssetClassData'.

 @since 3.8.0
-}
newtype PAssetClassData (s :: S)
    = PAssetClassData
        ( Term
            s
            ( PDataRecord
                '[ "symbol" ':= PCurrencySymbol
                 , "name" ':= PTokenName
                 ]
            )
        )
    deriving stock
        ( -- | @since 3.8.0
          Generic
        )
    deriving anyclass
        ( -- | @since 3.8.0
          PlutusType
        , -- | @since 3.8.0
          PEq
        , -- | @since 3.8.0
          PIsData
        , -- | @since 3.8.0
          PDataFields
        , -- | @since 3.8.0
          PShow
        )

-- | @since 3.8.0
instance DerivePlutusType PAssetClassData where
    type DPTStrat _ = PlutusTypeNewtype

-- | @since 3.8.0
instance Plutarch.Lift.PUnsafeLiftDecl PAssetClassData where
    type PLifted PAssetClassData = AssetClassData

{- | Convert from 'AssetClassData' to 'AssetClass'.

 @since 3.8.0
-}
toScottEncoding :: forall (unit :: Symbol). AssetClassData -> AssetClass unit
toScottEncoding (AssetClassData sym tk) = AssetClass sym tk

{- | Convert from 'AssetClass' to 'AssetClassData'.

 @since 3.8.0
-}
fromScottEncoding :: forall (unit :: Symbol). AssetClass unit -> AssetClassData
fromScottEncoding (AssetClass sym tk) = AssetClassData sym tk

{- | Convert from 'PAssetClassData' to 'PAssetClass'.

 @since 3.8.0
-}
ptoScottEncoding ::
    forall (unit :: Symbol) (s :: S).
    Term
        s
        ( PAsData PAssetClassData
            :--> PAssetClass unit
        )
ptoScottEncoding = phoistAcyclic $
    plam $ \cls ->
        pletFields @["symbol", "name"] cls $
            \cls' ->
                pcon $
                    PAssetClass
                        (getField @"symbol" cls')
                        (getField @"name" cls')

{- | Convert from 'PAssetClass' to 'PAssetClassData'.

 @since 3.8.0
-}
pfromScottEncoding ::
    forall (unit :: Symbol) (s :: S).
    Term
        s
        ( PAssetClass unit
            :--> PAsData PAssetClassData
        )
pfromScottEncoding = phoistAcyclic $
    plam $ \cls -> pmatch cls $
        \(PAssetClass sym tk) ->
            pdata $
                mkRecordConstr
                    PAssetClassData
                    ( #symbol .= sym
                        .& #name .= tk
                    )

{- | Wrap a function using the Scott-encoded 'PAssetClass' to one using the
 'PlutusTx.Data'-encoded version.

 @since 3.8.0
-}
pviaScottEncoding ::
    forall (unit :: Symbol) (a :: PType).
    ClosedTerm (PAssetClass unit :--> a) ->
    ClosedTerm (PAsData PAssetClassData :--> a)
pviaScottEncoding fn = phoistAcyclic $
    plam $ \cls ->
        fn #$ ptoScottEncoding # cls

{- | Version of 'assetClassValue' for tagged 'AssetClass' and 'Tagged'.

 @since 3.8.0
-}
assetClassValue ::
    forall (unit :: Symbol).
    AssetClass unit ->
    Tagged unit Integer ->
    Value.Value
assetClassValue (AssetClass sym tk) q = Value.singleton sym tk $ untag q
=======
-- | @since 1.0.0
newtype PAssetClass (s :: S)
  = PAssetClass
      ( Term
          s
          ( PDataRecord
              '[ "currencySymbol" ':= PCurrencySymbol
               , "tokenName" ':= PTokenName
               ]
          )
      )
  deriving stock
    ( -- | @since 0.1.0
      Generic
    )
  deriving anyclass
    ( -- | @since 0.1.0
      PlutusType
    , -- | @since 0.1.0
      PIsData
    , -- | @since 0.1.0
      PDataFields
    , -- | @since 1.0.0
      PEq
    )

-- | @since 1.4.0
instance DerivePlutusType PAssetClass where
  type DPTStrat _ = PlutusTypeData

-- | @since 1.0.0
passetClass ::
  forall (s :: S).
  Term s (PCurrencySymbol :--> PTokenName :--> PAssetClass)
passetClass = phoistAcyclic $
  plam $ \cs tn ->
    pcon . PAssetClass $ pdcons # pdata cs # (pdcons # pdata tn # pdnil)

-- | @since 1.0.0
passetClassValueOf ::
  forall (s :: S) (keys :: KeyGuarantees) (amounts :: AmountGuarantees).
  Term s (PValue keys amounts :--> PAssetClass :--> PInteger)
passetClassValueOf = phoistAcyclic $
  plam $ \val ac -> unTermCont $ do
    cs <- pletC (pfromData $ pfield @"currencySymbol" # ac)
    tn <- pletC (pfromData $ pfield @"tokenName" # ac)
    pure $ pvalueOf # val # cs # tn

-- | @since 1.0.0
pvalueOf ::
  forall (s :: S) (keys :: KeyGuarantees) (amounts :: AmountGuarantees).
  Term s (PValue keys amounts :--> PCurrencySymbol :--> PTokenName :--> PInteger)
pvalueOf = phoistAcyclic $
  plam $ \val cs tn -> unTermCont $ do
    PValue m <- pmatchC val
    PMap m' <- pmatchC m
    res <- pmatchC (pfind # (go # cs) # m')
    case res of
      PNothing -> pure 0
      PJust inner -> do
        PMap innerMap <- pmatchC (pfromData $ psndBuiltin # inner)
        res2 <- pmatchC (pfind # (go # tn) # innerMap)
        case res2 of
          PNothing -> pure 0
          PJust answer -> pure . pfromData $ psndBuiltin # answer
  where
    go ::
      forall (a :: S -> Type) (b :: S -> Type) (s' :: S).
      (PIsData a, PEq a) =>
      Term s' (a :--> PBuiltinPair (PAsData a) (PAsData b) :--> PBool)
    go = phoistAcyclic $
      plam $ \target p -> unTermCont $ do
        a' <- pletC (pfromData $ pfstBuiltin # p)
        pure (target #== a')
>>>>>>> 8741fde4
<|MERGE_RESOLUTION|>--- conflicted
+++ resolved
@@ -1,19 +1,9 @@
-<<<<<<< HEAD
-{-# LANGUAGE DuplicateRecordFields #-}
-{-# LANGUAGE ExistentialQuantification #-}
-{-# LANGUAGE OverloadedLabels #-}
-{-# LANGUAGE PolyKinds #-}
-{-# LANGUAGE RankNTypes #-}
-{-# LANGUAGE TypeApplications #-}
-=======
->>>>>>> 8741fde4
 {-# LANGUAGE UndecidableInstances #-}
 
 {- | Provides Data and Scott encoded  asset class types and utility
   functions.
 -}
 module Plutarch.Extra.AssetClass (
-<<<<<<< HEAD
     -- * AssetClass - Hask
     AssetClass (AssetClass, symbol, name),
     assetClassValue,
@@ -41,12 +31,6 @@
     fromScottEncoding,
     pfromScottEncoding,
     pviaScottEncoding,
-=======
-  PAssetClass (..),
-  passetClass,
-  passetClassValueOf,
-  pvalueOf,
->>>>>>> 8741fde4
 ) where
 
 import Data.Aeson (FromJSON, FromJSONKey, ToJSON, ToJSONKey)
@@ -55,10 +39,6 @@
 import GHC.TypeLits (Symbol)
 import qualified Generics.SOP as SOP
 import Plutarch.Api.V1 (
-<<<<<<< HEAD
-    PCurrencySymbol,
-    PTokenName,
-=======
   PCurrencySymbol,
   PTokenName,
   PValue (PValue),
@@ -67,7 +47,6 @@
 import Plutarch.Api.V2 (
   AmountGuarantees,
   KeyGuarantees,
->>>>>>> 8741fde4
  )
 import Plutarch.DataRepr (PDataFields)
 import Plutarch.Extra.IsData (
@@ -193,7 +172,6 @@
 {- | The 'AssetClass' for Ada, corresponding to an empty currency symbol and
  token name.
 
-<<<<<<< HEAD
  @since 3.8.0
 -}
 adaClass :: AssetClass "Ada"
@@ -381,80 +359,4 @@
     AssetClass unit ->
     Tagged unit Integer ->
     Value.Value
-assetClassValue (AssetClass sym tk) q = Value.singleton sym tk $ untag q
-=======
--- | @since 1.0.0
-newtype PAssetClass (s :: S)
-  = PAssetClass
-      ( Term
-          s
-          ( PDataRecord
-              '[ "currencySymbol" ':= PCurrencySymbol
-               , "tokenName" ':= PTokenName
-               ]
-          )
-      )
-  deriving stock
-    ( -- | @since 0.1.0
-      Generic
-    )
-  deriving anyclass
-    ( -- | @since 0.1.0
-      PlutusType
-    , -- | @since 0.1.0
-      PIsData
-    , -- | @since 0.1.0
-      PDataFields
-    , -- | @since 1.0.0
-      PEq
-    )
-
--- | @since 1.4.0
-instance DerivePlutusType PAssetClass where
-  type DPTStrat _ = PlutusTypeData
-
--- | @since 1.0.0
-passetClass ::
-  forall (s :: S).
-  Term s (PCurrencySymbol :--> PTokenName :--> PAssetClass)
-passetClass = phoistAcyclic $
-  plam $ \cs tn ->
-    pcon . PAssetClass $ pdcons # pdata cs # (pdcons # pdata tn # pdnil)
-
--- | @since 1.0.0
-passetClassValueOf ::
-  forall (s :: S) (keys :: KeyGuarantees) (amounts :: AmountGuarantees).
-  Term s (PValue keys amounts :--> PAssetClass :--> PInteger)
-passetClassValueOf = phoistAcyclic $
-  plam $ \val ac -> unTermCont $ do
-    cs <- pletC (pfromData $ pfield @"currencySymbol" # ac)
-    tn <- pletC (pfromData $ pfield @"tokenName" # ac)
-    pure $ pvalueOf # val # cs # tn
-
--- | @since 1.0.0
-pvalueOf ::
-  forall (s :: S) (keys :: KeyGuarantees) (amounts :: AmountGuarantees).
-  Term s (PValue keys amounts :--> PCurrencySymbol :--> PTokenName :--> PInteger)
-pvalueOf = phoistAcyclic $
-  plam $ \val cs tn -> unTermCont $ do
-    PValue m <- pmatchC val
-    PMap m' <- pmatchC m
-    res <- pmatchC (pfind # (go # cs) # m')
-    case res of
-      PNothing -> pure 0
-      PJust inner -> do
-        PMap innerMap <- pmatchC (pfromData $ psndBuiltin # inner)
-        res2 <- pmatchC (pfind # (go # tn) # innerMap)
-        case res2 of
-          PNothing -> pure 0
-          PJust answer -> pure . pfromData $ psndBuiltin # answer
-  where
-    go ::
-      forall (a :: S -> Type) (b :: S -> Type) (s' :: S).
-      (PIsData a, PEq a) =>
-      Term s' (a :--> PBuiltinPair (PAsData a) (PAsData b) :--> PBool)
-    go = phoistAcyclic $
-      plam $ \target p -> unTermCont $ do
-        a' <- pletC (pfromData $ pfstBuiltin # p)
-        pure (target #== a')
->>>>>>> 8741fde4
+assetClassValue (AssetClass sym tk) q = Value.singleton sym tk $ untag q