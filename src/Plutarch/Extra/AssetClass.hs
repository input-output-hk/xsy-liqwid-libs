{-# LANGUAGE DeriveAnyClass #-}
{-# LANGUAGE DeriveGeneric #-}
{-# LANGUAGE TypeApplications #-}
{-# LANGUAGE TypeFamilies #-}
{-# LANGUAGE UndecidableInstances #-}

module Plutarch.Extra.AssetClass (
    PAssetClass (..),
    passetClass,
    passetClassValueOf,
    pvalueOf,
) where

<<<<<<< HEAD
import Data.Kind (Type)
import GHC.Generics (Generic)
import Plutarch (
    DerivePlutusType (..),
    PlutusType,
    S,
    Term,
    pcon,
    phoistAcyclic,
    plam,
    unTermCont,
    (#),
    type (:-->),
 )
=======
import qualified GHC.Generics as GHC (Generic)
import qualified Generics.SOP as SOP (Generic)
>>>>>>> f5ce3f53
import Plutarch.Api.V1 (
    PCurrencySymbol,
    PTokenName,
    PValue (PValue),
 )
import Plutarch.Api.V1.AssocMap (PMap (PMap))
import Plutarch.Api.V2 (
    AmountGuarantees,
    KeyGuarantees,
 )
import Plutarch.DataRepr (PDataFields)
import Plutarch.Extra.TermCont (pletC, pmatchC)

-- | @since 1.0.0
newtype PAssetClass (s :: S)
    = PAssetClass
        ( Term
            s
            ( PDataRecord
                '[ "currencySymbol" ':= PCurrencySymbol
                 , "tokenName" ':= PTokenName
                 ]
            )
        )
    deriving stock
        ( -- | @since 0.1.0
<<<<<<< HEAD
          Generic
=======
          GHC.Generic
        )
    deriving anyclass
        ( -- | @since 0.1.0
          SOP.Generic
>>>>>>> f5ce3f53
        )
    deriving anyclass
        ( -- | @since 0.1.0
          PlutusType
        , -- | @since 0.1.0
          PIsData
        , -- | @since 0.1.0
          PDataFields
        )

-- | @since 1.4.0
instance DerivePlutusType PAssetClass where
    type DPTStrat _ = PlutusTypeData

-- | @since 1.0.0
deriving anyclass instance (PEq PAssetClass)

-- | @since 1.0.0
passetClass ::
    forall (s :: S).
    Term s (PCurrencySymbol :--> PTokenName :--> PAssetClass)
passetClass = phoistAcyclic $
    plam $ \cs tn ->
        pcon . PAssetClass $ pdcons # pdata cs # (pdcons # pdata tn # pdnil)

-- | @since 1.0.0
passetClassValueOf ::
    forall (s :: S) (keys :: KeyGuarantees) (amounts :: AmountGuarantees).
    Term s (PValue keys amounts :--> PAssetClass :--> PInteger)
passetClassValueOf = phoistAcyclic $
    plam $ \val ac -> unTermCont $ do
        cs <- pletC (pfromData $ pfield @"currencySymbol" # ac)
        tn <- pletC (pfromData $ pfield @"tokenName" # ac)
        pure $ pvalueOf # val # cs # tn

-- | @since 1.0.0
pvalueOf ::
    forall (s :: S) (keys :: KeyGuarantees) (amounts :: AmountGuarantees).
    Term s (PValue keys amounts :--> PCurrencySymbol :--> PTokenName :--> PInteger)
pvalueOf = phoistAcyclic $
    plam $ \val cs tn -> unTermCont $ do
        PValue m <- pmatchC val
        PMap m' <- pmatchC m
        res <- pmatchC (pfind # (go # cs) # m')
        case res of
            PNothing -> pure 0
            PJust inner -> do
                PMap innerMap <- pmatchC (pfromData $ psndBuiltin # inner)
                res2 <- pmatchC (pfind # (go # tn) # innerMap)
                case res2 of
                    PNothing -> pure 0
                    PJust answer -> pure . pfromData $ psndBuiltin # answer
  where
    go ::
        forall (a :: S -> Type) (b :: S -> Type) (s' :: S).
        (PIsData a, PEq a) =>
        Term s' (a :--> PBuiltinPair (PAsData a) (PAsData b) :--> PBool)
    go = phoistAcyclic $
        plam $ \target p -> unTermCont $ do
            a' <- pletC (pfromData $ pfstBuiltin # p)
            pure (target #== a')<|MERGE_RESOLUTION|>--- conflicted
+++ resolved
@@ -11,25 +11,6 @@
     pvalueOf,
 ) where
 
-<<<<<<< HEAD
-import Data.Kind (Type)
-import GHC.Generics (Generic)
-import Plutarch (
-    DerivePlutusType (..),
-    PlutusType,
-    S,
-    Term,
-    pcon,
-    phoistAcyclic,
-    plam,
-    unTermCont,
-    (#),
-    type (:-->),
- )
-=======
-import qualified GHC.Generics as GHC (Generic)
-import qualified Generics.SOP as SOP (Generic)
->>>>>>> f5ce3f53
 import Plutarch.Api.V1 (
     PCurrencySymbol,
     PTokenName,
@@ -56,15 +37,7 @@
         )
     deriving stock
         ( -- | @since 0.1.0
-<<<<<<< HEAD
           Generic
-=======
-          GHC.Generic
-        )
-    deriving anyclass
-        ( -- | @since 0.1.0
-          SOP.Generic
->>>>>>> f5ce3f53
         )
     deriving anyclass
         ( -- | @since 0.1.0
@@ -73,14 +46,13 @@
           PIsData
         , -- | @since 0.1.0
           PDataFields
+        , -- | @since 1.0.0
+          PEq
         )
 
 -- | @since 1.4.0
 instance DerivePlutusType PAssetClass where
     type DPTStrat _ = PlutusTypeData
-
--- | @since 1.0.0
-deriving anyclass instance (PEq PAssetClass)
 
 -- | @since 1.0.0
 passetClass ::
