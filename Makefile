SHELL := env bash

.PHONY: hoogle \
	build test accept_pirs watch ghci readme_contents \
	format lint requires_nix_shell vis_blockchain \
	costing extra_suite costing_clean vis_clean\
	diagrams diagram_pngs clean_diagrams haddock clean_haddock

usage:
	@echo "usage: make <command> [OPTIONS]"
	@echo
	@echo "Available commands:"
	@echo "  hoogle              -- Start local hoogle"
	@echo "  build               -- Run cabal v2-build"
	@echo "  dev                 -- Run cabal v2-build -f development"
	@echo "  watch [COMMAND]     -- Track files: liqwid-plutarch-extra.cabal, src/* test/* testlib/* and run 'make [COMMAND]' on change"
	@echo "  test                -- Run cabal v2-test"
	@echo "  ghci                -- Run cabal v2-repl liqwid-plutarch-extra"
	@echo "  format              -- Apply source code formatting with fourmolu"
	@echo "  format_check        -- Check source code formatting without making changes"
	@echo "  nixfmt              -- Apply nix formatting with nixfmt"
	@echo "  nixfmt_check        -- Check nix files for format errors"
	@echo "  lint                -- Apply hlint suggestions"
	@echo "  lint_check          -- Check hlint suggestions"
	@echo "  readme_contents     -- Add table of contents to README"
	@echo "  hasktags            -- Build ctags/etags files"
	@echo "  haddock             -- Build haddock docs"

hoogle: requires_nix_shell haddock
	-killall -q hoogle
	hoogle generate --local=haddock --database=liqwid-plutarch-extra.hoo
	hoogle server --local --database=liqwid-plutarch-extra.hoo -p 8070 >> /dev/null && echo $! > ./.hoogle.pid &
	hoogle server --local -p 8080 >> /dev/null && echo $! > ./.hoogle.pid &

ifdef FLAGS
GHC_FLAGS = --ghc-options "$(FLAGS)"
endif

ci: requires_nix_shell
	nix build '.#check.x86_64-linux'

build: requires_nix_shell
	cabal v2-build $(GHC_FLAGS)

dev: requires_nix_shell
	cabal v2-build $(GHC_FLAGS) -f development


watch: requires_nix_shell
	while sleep 1;																				\
	do	                                                  \
	  find src testlib test liqwid-plutarch-extra.cabal |   \
		  entr -cd make $(filter-out $@,$(MAKECMDGOALS));   \
  done


test: requires_nix_shell
	cabal v2-test --test-options="--quickcheck-tests 10_000"

ghci: requires_nix_shell
	cabal v2-repl $(GHC_FLAGS) liqwid-plutarch-extra

# Source dirs to run fourmolu on
FORMAT_SOURCES := $(shell find -name '*.hs' -not -path './dist-*/*')

# Extensions we need to tell fourmolu about
FORMAT_EXTENSIONS := -o -XTemplateHaskell -o -XTypeApplications -o -XPatternSynonyms

# Run fourmolu formatter
format: requires_nix_shell
	fourmolu --mode inplace --check-idempotence $(FORMAT_EXTENSIONS) $(FORMAT_SOURCES)
	nixpkgs-fmt $(NIX_SOURCES)
	cabal-fmt -i $(CABAL_SOURCES)

# Check formatting (without making changes)
format_check:
	fourmolu --mode check --check-idempotence $(FORMAT_EXTENSIONS) $(FORMAT_SOURCES)
	nixpkgs-fmt --check $(NIX_SOURCES)
	cabal-fmt -c $(CABAL_SOURCES)

# Execute CI
<<<<<<< HEAD
=======
ci: 
	nix build '.#check.x86_64-linux'
>>>>>>> 9472ff55

NIX_SHELL = nix develop
HLS_SHELL = $(NIX_SHELL) -c nix-shell -p bashInteractive haskell-language-server

shell:
	$(NIX_SHELL)

hls_shell:
	$(HLS_SHELL)

code:
	$(HLS_SHELL) --run "code ."

# Nix files to format
NIX_SOURCES := $(shell fd -enix)
CABAL_SOURCES := $(shell fd -ecabal)

# Apply hlint suggestions
lint: requires_nix_shell
	find -name '*.hs' -not -path './dist-*/*' -exec hlint --refactor --refactor-options="--inplace" {} \;

# Check hlint suggestions
lint_check: requires_nix_shell
	hlint $(FORMAT_SOURCES)

readme_contents:
	echo "this command is not nix-ified, you may receive an error from npx"
	npx markdown-toc ./README.md --no-firsth1

# Target to use as dependency to fail if not inside nix-shell
requires_nix_shell:
	@ [ "$(IN_NIX_SHELL)" ] || echo "The $(MAKECMDGOALS) target must be run from inside a nix shell"
	@ [ "$(IN_NIX_SHELL)" ] || (echo "    run 'nix develop' first" && false)


PLUTUS_BRANCH = $(shell jq '.plutus.branch' ./nix/sources.json )
PLUTUS_REPO = $(shell jq '.plutus.owner + "/" + .plutus.repo' ./nix/sources.json )
PLUTUS_REV = $(shell jq '.plutus.rev' ./nix/sources.json )
PLUTUS_SHA256 = $(shell jq '.plutus.sha256' ./nix/sources.json )

update_plutus:
	@echo "Updating plutus version to latest commit at $(PLUTUS_REPO) $(PLUTUS_BRANCH)"
	niv update plutus
	@echo "Latest commit: $(PLUTUS_REV)"
	@echo "Sha256: $(PLUTUS_SHA256)"
	@echo "Make sure to update the plutus rev in stack.yaml with:"
	@echo "    commit: $(PLUTUS_REV)"
	@echo "This may require further resolution of dependency versions."

################################################################################
# Utils

build_path = dist-newstyle/build/x86_64-linux/ghc-8.10.4.20210212/liqwidx-0.1
clear_build:
	@[ ! -e $(build_path) ] || rm -rf $(build_path)

################################################################################
# Docs

hasktags:
	hasktags -b ./src ./test ./testlib

haddock:
	cabal haddock --haddock-html --haddock-hoogle --builddir=haddock

clean_haddock:
	rm -rf haddock<|MERGE_RESOLUTION|>--- conflicted
+++ resolved
@@ -35,9 +35,6 @@
 ifdef FLAGS
 GHC_FLAGS = --ghc-options "$(FLAGS)"
 endif
-
-ci: requires_nix_shell
-	nix build '.#check.x86_64-linux'
 
 build: requires_nix_shell
 	cabal v2-build $(GHC_FLAGS)
@@ -79,11 +76,9 @@
 	cabal-fmt -c $(CABAL_SOURCES)
 
 # Execute CI
-<<<<<<< HEAD
-=======
-ci: 
+ci:
 	nix build '.#check.x86_64-linux'
->>>>>>> 9472ff55
+
 
 NIX_SHELL = nix develop
 HLS_SHELL = $(NIX_SHELL) -c nix-shell -p bashInteractive haskell-language-server
