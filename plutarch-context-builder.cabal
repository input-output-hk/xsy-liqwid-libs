cabal-version:      3.0
name:               plutarch-context-builder
version:            1.0.0
synopsis:           A builder for ScriptContexts
description:
  Defines a builder for ScriptContexts, with helpers for commonly-needed uses.

homepage:           https://github.com/Liqwid-Labs/plutarch-context-builder
bug-reports:
  https://github.com/Liqwid-Labs/plutarch-context-builder/issues

license:

-- license-file:       LICENSE
author:             Koz Ross, Seungheon Oh
maintainer:
  Koz Ross <koz@mlabs.city>, Seungheon Oh <seungheon.ooh@gmail.com>  

copyright:          (C) 2022 Liqwid Labs
category:           Plutarch
build-type:         Simple
tested-with:        GHC ==9.2.1
extra-source-files: README.md

-- LICENSE
source-repository head
  type:     git
  location: https://github.com/Liqwid-Labs/plutarch-context-builder

-- Common sections

common common-lang
  ghc-options:
    -Wall -Wcompat -Wincomplete-uni-patterns
    -Wincomplete-record-updates -Wredundant-constraints
    -Wmissing-export-lists -Wmissing-deriving-strategies -Werror

  build-depends:
    , base      ^>=4.16
    , plutarch

  default-extensions:
    BangPatterns
    BinaryLiterals
    ConstraintKinds
    DataKinds
    DeriveFunctor
    DeriveGeneric
    DeriveTraversable
    DerivingStrategies
    DerivingVia
    EmptyCase
    FlexibleContexts
    FlexibleInstances
    GeneralisedNewtypeDeriving
    HexFloatLiterals
    ImportQualifiedPost
    InstanceSigs
    KindSignatures
    LambdaCase
    MultiParamTypeClasses
    NumericUnderscores
    OverloadedStrings
    ScopedTypeVariables
    StandaloneDeriving
    TupleSections
    TypeOperators

  default-language:   Haskell2010

common common-tests
  import:        common-lang
  ghc-options:   -O2 -threaded -rtsopts -with-rtsopts=-N
  build-depends:
    , bytestring
    , plutarch
    , plutarch-context-builder
    , plutus-core
    , plutus-ledger-api
    , QuickCheck
    , tasty
    , tasty-hunit
    , tasty-quickcheck

-- Libraries

library
  import:          common-lang
  exposed-modules: Plutarch.Context
  other-modules:
    Plutarch.Context.Base
    Plutarch.Context.Minting
    Plutarch.Context.Phase1
    Plutarch.Context.Spending
    Plutarch.Context.SubBuilder
    Plutarch.Context.TxInfo

  build-depends:
    , acc
    , bytestring
    , contravariant
    , mtl
    , plutus-core
    , plutus-ledger-api
    , plutus-tx
<<<<<<< HEAD
=======
    , validation
>>>>>>> ec961351

  hs-source-dirs:  src

-- Tests

test-suite sample
  import:         common-tests
  type:           exitcode-stdio-1.0
  main-is:        Main.hs
  other-modules:
    MintingBuilder
    SpendingBuilder

  hs-source-dirs: sample/<|MERGE_RESOLUTION|>--- conflicted
+++ resolved
@@ -103,10 +103,6 @@
     , plutus-core
     , plutus-ledger-api
     , plutus-tx
-<<<<<<< HEAD
-=======
-    , validation
->>>>>>> ec961351
 
   hs-source-dirs:  src
 
