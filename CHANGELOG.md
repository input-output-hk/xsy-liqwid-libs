--- conflicted
+++ resolved
@@ -2,20 +2,6 @@
 
 This format is based on [Keep A Changelog](https://keepachangelog.com/en/1.0.0).
 
-<<<<<<< HEAD
-## 3.5.0 -- 2022-08-31
-
-### Added
-
-* `ptryResolveOutputDatum`, an 'erroring' counterpart for `presolveOutputDatum`.
-
-### Removed
-
-* `pfindDatum` and `ptryFindDatum`, as they're superceded by
-  `presolveOutputDatum` and `ptryResolveOutputDatum`.
-
-## 3.3.0 -- 2022-08-25
-=======
 ## 3.6.0 -- 2022-09-14
 
 All additions, removals and changes refer to `Plutarch.Extra.List` unless stated
@@ -37,6 +23,8 @@
 * `pnubSort` and `pnubSortBy`, for eliminating duplicates as well as sorting.
 * `precListLookahead` to `Plutarch.Extra.List`, for recursive list elimination
   with a 'look-ahead'.
+* `ptryResolveOutputDatum`, an 'erroring' counterpart for `presolveOutputDatum`,
+  in `Plutarch.Extra.ScriptContext`.
 
 ### Removed
 
@@ -47,6 +35,9 @@
 * `plookup` and `plookupTuple`, replaced by the more general `plookupAssoc`.
 * `pisSorted`, as it is provided by `plutarch-extra` as `pcheckSorted`.
 * `pnotNull` and `pfind'`, as they are a bit redundant.
+* `pfindDatum` and `ptryFindDatum`, as they're superceded by
+  `presolveOutputDatum` and `ptryResolveOutputDatum`, in
+  `Plutarch.Extra.ScriptContext`.
 
 ### Changed
 
@@ -71,7 +62,6 @@
   Otherwise, it behaves identically to `PlutusTypeNewtype`.
 
 ## 3.4.0 -- 2022-08-25
->>>>>>> 20ef96c5
 
 All additions, removals and changes refer to `Plutarch.Extra.Map` unless stated
 otherwise.
