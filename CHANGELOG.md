# Revision history for `liqwid-plutarch-extra` (aka "LPE")

This format is based on [Keep A Changelog](https://keepachangelog.com/en/1.0.0).

<<<<<<< HEAD
## 3.8.0 -- 2022-09-23

### Added

* `Plutarch.Extra.ExchangeRate`: Utilities for working with ExchangeRates at 
  the type level.
* `Plutarch.Extra.Rational`: arithmetic and lifting functions for rational types.
* `ToData` and `FromData` instances for `Ratio Integer` to `Plutarch.Orphans`
* `Plutarch.Extra.Value`:
  * `passetClassDataValue` for constructing singleton `PValue`s based on a
    `PAssetClassData`.
  * `pvalue` and `pvaluePositive` for generating a `PValue` from its underlying 
    representation, with `NoGuarantees` and `Positive` guarantees, respectively. 
  * `passetClassValueOf`, for finding the quantity of a particular `PAssetClass`
    in a `PValue`. A 'ticked' version for working with a Haskell-level
    `AssetClass` also added.
  * `pmatchValueAssets`, for 'pattern-matching' on (underlying representations
    of) `PValue`s.
  * `psplitValue`, for 'separating' the first entry of a `PValue`.
  * A range of `PComparator`s for comparing `PValue`s.
* `Plutarch.Extra.List`: 
  * `pfromList`, to turn a Haskell-level list of terms into a `PListLike`.
  * `ptryElimSingle`, which either eliminates a singleton list-like or errors if
    given a non-singleton.
  * `phandleList`, a version of `pelimList` with the arguments re-ordered.
* `Plutarch.Extra.Map`:
  * `plookupGe`, which returns a submap with keys greater than the needle if the
    search is successful.
  * `phandleMin`, a version of `phandleList` for sorted `PMap`s.
* `Plutarch.Extra.Ord`:
  * `plessThanBy` and `pgreaterThanBy`, which are strict comparison versions of
    `pleqBy` and `pgeqBy`.
  * `plessThanMapBy` (and equivalents for the other comparisons), designed for
    comparing two `PMap`s based on a `PComparator` on values, used on shared
    keys.
  * `plessThanValueBy` (and equivalents for the other comparisons), designed for
    comparing two `PValue`s based on a `PComparator` for `PInteger`s, used on
    shared keys.

### Modified

* `Plutarch.Extra.AssetClass`: Modified the old asset-class module to used tagged
  variants. Provides Data and Scott-encoded versions of Assetclasses
  (currency symbol and token name pairs), along with helper functions and
  conversion functions.
  * Field names have changed from `currencySymbol` and `tokenName` to `symbol`
    and `name`.
* `Plutarch.Extra.ScriptContext`: `pisTokenSpent` now tags a `tag :: Symbol` in
  its type, reflecting the move towards tag AssetClasses
* `Plutarch.Extra.Value`:
  * Changed `passetClassValue` to become `passetClassDataValue`, since it uses
  the data-encoded version.
  * The removal of `psingletonValue` changes the type signature to return a 
  `'Sorted`, `'Nonzero` `Value`.
  * The following functions now used tagged `AssetClass`es:
    * `pgeqByClass'` 
    * `passetClassValueOf'`
  * `mkSingleValue` renamed to `psingleValue`; its 'ticked' variant is renamed
    analogously.
  * Type arguments for `pvalueOf` are now: `KeyGuarantees`, `AmountGuarantees`,
    `S`, in that order.
  * Type arguments for `padaOf` are now: `KeyGuarantees`, `AmountGuarantees`,
    `S`, in that order.
* `Plutarch.Extra.FixedDecimal`: 
  * The removal of `psingletonValue` changes the type signature to return a 
  `'Sorted`, `'Nonzero` `Value`. 

### Removed

* `Plutarch.Extra.Value`:
 * `psingletonValue`, as this is provided upstream by Plutarch in
   `Plutarch.Api.V1.Value`. This changes type signatures to include a `'Sorted`,
     `NonZero` value (see "Modified" above).
 * `pvalueOf`, as this is provided upstream by Plutarch in
   `Plutarch.Api.V1.Value`.
=======
## 3.8.0 -- 2022-09-26

### Added

* `Plutarch.Extra.Compile`:
  * `mustCompileTracing`, a tracing-enabled equivalent to `mustCompile`.
* `Plutarch.Extra.DebuggableScript`:
  * `DebuggableScript` has label optics for its previous field selectors, under
    the same names.
  * `applyScript`, moved from `Plutarch.Extra.Precompile`.
  * `applyDebuggableArg`, a function for applying an argument to a
    `DebuggableScript` when said argument is provided as a `DebuggableScript.
* `Plutarch.Extra.MultiSig`:
  * `MultiSig` has label optics for its previous field selectors, under the same
    names.
  * `mkMultiSig` for constructing `MultiSig`, which ensures that the structure
    is consistent.
  * `HasField` instance for `"signatories"` in `PMultiSig`.

### Modified

* `Plutarch.Extra.IsData`:
  * `unProductIsData` is now a regular function, not a field accessor.
* `Plutarch.Extra.DebuggableScript`:
  * `DebuggableScript` no longer exports its constructor.
  * `DebuggableScript` no longer has field selectors.
* `Plutarch.Extra.MultiSig`:
  * `MultiSig` no longer exports its constructor.
  * `MultiSig` no longer has field selectors.
  * `PMultiSig` no longer has field selectors.
* `Plutarch.Extra.Precompile`:
  * `debuggableScript` is now a regular function, not a field accessor.
* `Plutarch.Extra.Record`:
  * `runRecordMorphism` is now a regular function, not a field accessor.

### Removed

* `Plutarch.Extra.Precompile`:
  * `applyScript`, now in `Plutarch.Extra.DebuggableScript`.
  * `CompiledTerm'`, as it wasn't being used anywhere or by anything.

## 3.7.1 -- 2022-09-22

### Added

* `applyDebuggableScript` applys `Data` arguments to `DebuggableScript`.
>>>>>>> 8741fde4

## 3.7.0 -- 2022-09-20

### Moved

* `Plutarch.Extra.Maybe` is entirely moved to
  `Plutonomicon/plutarch-plutus/plutarch-extra`. The module name in
  `plutarch-extra` is identical, so existing code will build without
  problems.

## 3.6.1 -- 2022-09-20

### Added

* `Aeson` instances for Plutus types (in the `Plutarch.Orphans` module)

## 3.6.0 -- 2022-09-14

All additions, removals and changes refer to `Plutarch.Extra.List` unless stated
otherwise.

### Added

* `plookupAssoc`, designed as a very general treatment of list-like structures
  as assoc lists.
* `Plutarch.Extra.Ord` module, containing a new type `POrdering` corresponding
  to the Haskell `Ordering`, as well as `PComparator`, representing a
  \'materialized ordering\'.
* `psort` and `psortBy` in `Plutarch.Extra.Ord`, using sorting networks for
  extra speed, and `PComparator`s.
* `ptryMerge` and `ptryMergeBy` in `Plutarch.Extra.Ord`, for merging list-likes
  sorted by a given `PComparator`.
* `pallUnique` and `pallUniqueBy` in `Plutarch.Extra.Ord`, for verifying the
  uniqueness of the composition of a list-like.
* `pnubSort` and `pnubSortBy`, for eliminating duplicates as well as sorting.
* `precListLookahead` to `Plutarch.Extra.List`, for recursive list elimination
  with a 'look-ahead'.
* `ptryResolveOutputDatum`, an 'erroring' counterpart for `presolveOutputDatum`,
  in `Plutarch.Extra.ScriptContext`.

### Removed

* `pmergeBy` as it is fragile.
* `pmsort` and `pmsortBy`, due to efficiency concerns.
* `pnubSortBy`, `pnubSort`, `pisUniqBy`, `pisUniq`, `pisUniq'`, `pisUniqBy'`
  due to removal of sorting functions or fragility.
* `plookup` and `plookupTuple`, replaced by the more general `plookupAssoc`.
* `pisSorted`, as it is provided by `plutarch-extra` as `pcheckSorted`.
* `pnotNull` and `pfind'`, as they are a bit redundant.
* `pfindDatum` and `ptryFindDatum`, as they're superceded by
  `presolveOutputDatum` and `ptryResolveOutputDatum`, in
  `Plutarch.Extra.ScriptContext`.

### Changed

* `pcheckSorted` and `preverse` are no longer re-exported.
* `pfind'` type arguments are now: content type, list-like
  structure type, `s` tag.
* `pfirstJust` renamed `pfindJust`.
* `pmapMaybe` type arguments are now: list-like structure
  type, 'target' element type, 'source' element type, `s` tag.
* `pfindJust` type arguments are now: 'target' element type, list-like
  structure type, 'source' element type, `s` tag.
* `preplicate` now specifies the order of its type arguments.
* `pisSortedBy` now moved to `Plutarch.Extra.Ord` and uses the new `PComparator`
  functionality.

## 3.5.0 -- 2022-08-30

### Added

* `PlutusTypeDataList` is a new deriving strategy for `ProductIsData`. It will
  only accept Plutarch types that have `PDataRecord` as an `Inner` type.
  Otherwise, it behaves identically to `PlutusTypeNewtype`.

## 3.4.0 -- 2022-08-25

All additions, removals and changes refer to `Plutarch.Extra.Map` unless stated
otherwise.

### Added

* `pmapFromFoldableUnsorted` for constructing unsorted `PMap`s from any
  `Foldable` full of key-value pairs.
* `pmapFromFoldableSorted` for constructing sorted `PMap`s from any `Foldable`
  full of key-value pairs.
* `pkvPairValue` as a value counterpart for `pkvPairKey`.
* `pkeysEqualUnsorted` for doing key set comparisons between unordered `PMap`s.
* `padjust` for applying a function to modify values at a particular key.

### Removed

* `plookup` and `pmap`, as they are now provided by Plutarch itself.
* `pmapFromList`, as it is leaky and unsafe.
* `Plutarch.Extra.Map.Sorted` module, as one of its functions got moved, and the
  other is already provided upstream by Plutarch.
* `Plutarch.Extra.Map.Unsorted` module, as its functionality is either
  suspicious or outright broken throughout.
* `Plutarch.Extra.Value.Unsorted` module, as its functionality is incorrect.

### Changed

* `plookup'` renamed to `ptryLookup`, uses `plookup` internally.
* `pkeys` now produces any `PListLike`, and more clearly specifies its
  guarantees.
* `pupdate`, `pfoldlWithKey` and `pfoldMapWithKey` now only work with
  `Sorted` `PMap`s.
* `pkvPairLt` now only needs a `PPartialOrd` constraint.
* `pkeysEqual` now requires `PIsData k` and `PEq k`, but avoids two intermediate
  lists.
* `pkeysEqual` now only works for sorted `PMap`s.
* `pkeysEqual` now exported from `Plutarch.Extra.Map`.

## 3.3.0 -- 2022-08-23

### Added

* A `Plutarch.Extra.Time` module, containing utilities for working with time and
   time ranges.
* Some utilities for working with closed bounded time ranges, including

  - `PCurrentTime`
  - `pcurrentTime`
  - `currentTime`
  - `passertCurrentTime`
  - `pisWithinCurrentTime`
  - `pisCurrentTimeWithin`

## 3.2.0 -- 2022-08-22

### Changed

* Checks `MultiSig` without the need of passing the whole `PTxInfo`.

## 3.1.0 -- 2022-08-17

### Added

* `Plut` as a replacement for `Top`. This is specialized for kind `S -> Type`.

### Removed

* Uses of `generics-sop` in every module except `Plutarch.Extra.IsData`.

### Changed

* `since`s added to `Plutarch.Extra.Record` functions.
* `(.=)` no longer requires an `SListI` constraint.
* `DeriveGeneric`, `DeriveAnyClass` and `TypeFamilies` are on by default.

## 3.0.3 -- 2022-08-16

### Added

- `#.*`, `#.**`, `#.***` for plutarch function composition. They have similar
  semantics as their counter parts in `Control.Composition`.
- `pfstTuple` and `psndTuple` for `PTuple`.
- Some orphan instances, including

  - `PIsData (PAsData a)`
  - `PTryFrom PData (PAsData PDatumHash)`
  - `PTryFrom PData (PAsData ScriptHash)`
  - `PTryFrom PData (PAsData PUnit)`

- Some useful functions to work with `POutputDatum`.

### Removed

- `pfindTxOutDatum`, please use `presolveOutputDatum` instead.

## 3.0.2 -- 2022-08-09

### Added
 - A `Plutarch.Extra.DebuggableScript` module, containing utilities for lazy
   compilation of scripts-with-tracing as a fallback when the script-without-tracing
   fails. This is useful for testing and benchmarking, since tracing is only turned on
   when error messages are actually needed.
 - A `Plutarch.Extra.Precompile` module, containing utilities for compiling
   scripts and arguments separately and applying them in various ways and from
   various types. This is useful for benchmarking and testing, since it will lead to
   performance increases and more accurate measurements of performance.

## 3.0.1 -- 2022-08-15

### Added

- `PBind` type class, for effect types with meaningful bind semantics. This is a
  direct equivalent to `Bind` from `semigroupoids`.
- `pjoin` and `#>>=`, as direct equivalents to `join` and `>>-` from
  `semigroupoids`, over `Term`s.
- Instances of `PBind` for `PMaybe`, `PMaybeData`, `PList`, `PBuiltinList`,
  `PPair s` (for semigroupal `s`), `PEither e`, `PIdentity` and `PState s`.
- Newtype `PStar` representing Kleisli arrows, as well as some helper functions.
- Instances of `PProfunctor`, `PSemigroupoid`, `PCategory`, `PFunctor`,
  `PApply`, `PApplicative`, `PBind` for `PStar` (in various parameterizations).

## 3.0.0 -- 2022-08-10

This major version bump includes updates to use plutus V2 (post-Vasil) API types.
We have decided that we will _not_ provide backports or updates for V1 API types
in the future.

Where re-exports from `Plutarch.Api.V1` exist, import from the `Plutarch.Api.V2`
modules have be made instead. This will not have any effect on client code, but
should clarify that these functions are indeed suitable for inclusion in V2 scripts.

### Modified
 - Nix flake points at a more recent version of nixpkgs, and temporarily points at a branch of `plutarch-quickcheck`
 - Names of modules referencing specific versions of the API (such as `Plutarch.Api.V1.AssetClass`) have been
   renamed to remove these references (i.e., becoming `Plutarch.Extra.AssetClass`). We will only support the
   more current API version in the future.
 - `pfindTxOutDatum` has been updated to work with V2 style datums (i.e., including a case for inline datums.)

### Removed
 - `plutarch-quickcheck` (aka PQ), which is a dependency of LPE, upgraded to V2 API types as part of a PR that also
   made major changes to its internals. See [here](https://github.com/Liqwid-Labs/plutarch-quickcheck/pull/26).
   As a result, some existing tests for LPE have been temporarily removed. [Issue #53](https://github.com/Liqwid-Labs/liqwid-plutarch-extra/issues/53)
   has been opened to port these tests to PQ2.0

## 2.0.2 -- 2022-08-08

### Changed

 - Scripts compiled with 'mustCompile' now enable deterministic tracing.

## 2.0.1 -- 2022-08-11

### Added

- `pjust` and `pnothing` for easier construction of `PJust` value.
- `pmaybe` which has the same semantics as `Data.Maybe.maybe`.

### Changed

- Rename the original `pamybe` to `pfromMaybe`.

## 2.0.0 -- 2022-08-02

### Added
 - A `Plutarch.Oprhans` module, holding downcasted instances of semigroup and monoid when the upcasted type has the appropriate instances.
 - `pflip` to `Plutarch.Extra.Function`
 - `Plutarch.Extra.IsData` a `PlutusTypeEnumData` as a deriving strategy for `PlutusType`
 - A `Plutarch.Extra.Compile` module, holding a `mustCompile` function to mimic the previous behavior of `compile`

### Changed

 - Update to [`Liqwid.nix`](https://github.com/liqwid-Labs/liqwid-nix)
 - Update to Plutarch version 1.2. See the [CHANGELOG](https://github.com/Plutonomicon/plutarch-plutus/blob/v1.2.0/CHANGELOG.md)
   for full details.
   - The flake now points at the `Plutonomicon` repository, instead of the Liqwid Labs fork.
   - Changes to deriving strategies and constraints may cause some API breakage. In particular,
     `deriving via`, `PMatch`, `PCon` has been eliminated, and redundant `PAsDAta`, `pfromData` have been reduced.

### Removed

 - The `Plutarch.Extra.Other` module has been removed. This held `deriving via` wrappers that are no longer necessary.
 - Tests relating to `Value`s and unsorted `Map`s, since `Plutarch 1.2` removed the `PEq` constraint on unsorted maps.

## 1.3.0 -- 2022-07-20

### Added

- `pmatchAll` and `pmatchAllC`, `pletFields` that gets all Plutarch record fields.
- `Plutarch.Extra.MultiSig`, a basic N of M multisignature validation function.
- `pscriptHashFromAddress`, gets script hash from an address.
- `pisScriptAddress`, checks if given address is script address.
- `pisPubKey`, checks if given credential is a pubkey hash.
- `pfindOutputsToAddress`, finds all TxOuts sent to an Address.
- `pfindTxOutDatum`, finds the data corresponding to a TxOut, if there is one.
- `phasOnlyOneTokenOfCurrencySymbol`, checks if entire value only contain one token of given currency symbol.
- `pon`, mirroring `Data.Function.on`.
- `pbuiltinUncurry`, mirroring `uncurry`.
- `pmaybeData`, mirroring `maybe` for `PMaybeData`.
- `pdjust` for easier construction of `PDJust` value.
- `pdnothing` for easier construction `PDNothing` value.

### Modified

- Fixed `PApplicative` instances that previously not worked due to not using `pfix`.
- Renamed `PType` to `S -> Type`.
- Renamed `mustBePJust` to `passertPJust`.
- Renamed `mustBePDJust` to `passertPDJust`.

## 1.2.0 -- 2022-07-12

### Added

- `PBoring` type class, representing singleton types.
- Instances of `PBoring` for various types.
- `preconst` for `PConst`, which allows safe coercions between different
  'pretend' types.
- `PSemiTraversable` instance for `PTagged`.
- `preplicateA` and `preplicateA_`, allowing for repeated execution of
  `PApplicative`.
- `pwhen` and `punless`, mirroring their Haskell counterparts.
- `preplicate`, mirroring its Haskell counterpart.

### Modified

- `PFunctor` now has a `pfconst` method as a back-end for `#$>` and `#<$`. This
  has a default implementation in terms of `pfmap`.
- `pvoid` can now replace every location with any `PBoring`, not just `PUnit`.
- `PTraversable` now has a `ptraverse_` method, which allows us to avoid
  rebuilding the `PTraversable` if we don't need it anymore. This allows much
  better folding, for example.
- `PSemiTraversable` now has a `psemitraverse_` method, with similar benefits to
  `ptraverse_`.
- `psemifold`, `psemifoldMap` and `psemifoldComonad` gained a `PSubcategory t a`
  constraint, as the 'container' is guaranteed non-empty in such a case.
- Significant performance improvements for `PTraversable` and `PSemiTraversable`
  instances.

## 1.1.0 -- 2022-06-17

### Added

- Convenience wrapper for `DerivePNewtype`: `DerivePNewtype'`, `DerivePConstantViaNewtype'`
- Encode product types as lists: `ProductIsData`, `DerivePConstantViaDataList`
- Encode enum types as integers: `EnumIsData`, `PEnumData` and `DerivePConstantViaEnum`
- Plutarch helper functions: `pmatchEnum`, `pmatchEnumFromData`

#### AssocMap (`Plutarch.Extra.Map`)

- `pupdate`
- `pmapMap` -> `pmap`

#### AssocMap (`Plutarch.Extra.Map.Sorted`)

- `pkeysEqual`
- `pmapUnionWith` -> `punionWith`

#### AssocMap (`Plutarch.Extra.Map.Unsorted`)

- `psort`
- `pkeysEqual`
- `pmapUnionWith` -> `punionWith`

#### Value (`Plutarch.Api.V1.Value`)

- `psymbolValueOf`
- `passetClassValueOf'`
- `pgeqByClass`
- `pgeqByClass'`
- `pgeqBySymbol`

#### Value (`Plutarch.Api.V1.Value.Unsorted`)

- `psort`

#### Maybe (`Plutarch.Extra.Maybe`)

- `pisJust`
- `pisDJust`
- `pfromMaybe`  -> `pmaybe`
- `tcexpectJust` (in `Plutarch.Extra.Maybe`) -> `pexpectJustC` (in `Plutarch.Extra.TermCont`)
- `pmaybeToMaybeData`

#### List (`Plutarch.Extra.List`)

- Re-exports from `plutarch-extra`
- `pnotNull`
- `pnubSortBy`/`pnubSort`
- `pisUniqueBy`/`pisUnique`
- `pmergeBy`
- `pmsortBy`/`pmsort`
- `pfindMap`->`pfirstJust`
- `plookup`
- `plookupTuple`
- `pfind'`
- `pfindMap` -> `pfirstJust`

#### `TermCont` (`Plutarch.Extra.TermCont`)

- Re-exports from `plutarch-extra`
- `tcassert` -> `passertC`
- `pguardWithC`
- 'pguardShowC'
- `tcexpectJust` (in `Plutarch.Extra.Maybe`) -> `pexpectJustC` (in `Plutarch.Extra.TermCont`)

#### Script Context (`Plutarch.Api.V1.ScriptContext`)

- `ptokenSpent` -> `pisTokenSpent`
- `pisUTXOSpent`
- `pvalueSpent`
- `ptxSignedBy`
- `ptryFindDatum`
- `pfindDatum`
- `pfindTxInByTxOutRef`

### Modified

- Rename `PConstantViaDataList` to `DerivePConstantViaDataList`

## 1.0.0 -- 2022-05-24

### Added

* First release<|MERGE_RESOLUTION|>--- conflicted
+++ resolved
@@ -2,8 +2,7 @@
 
 This format is based on [Keep A Changelog](https://keepachangelog.com/en/1.0.0).
 
-<<<<<<< HEAD
-## 3.8.0 -- 2022-09-23
+## 3.9.0 -- 2022-09-23
 
 ### Added
 
@@ -78,7 +77,7 @@
      `NonZero` value (see "Modified" above).
  * `pvalueOf`, as this is provided upstream by Plutarch in
    `Plutarch.Api.V1.Value`.
-=======
+
 ## 3.8.0 -- 2022-09-26
 
 ### Added
@@ -125,7 +124,6 @@
 ### Added
 
 * `applyDebuggableScript` applys `Data` arguments to `DebuggableScript`.
->>>>>>> 8741fde4
 
 ## 3.7.0 -- 2022-09-20
 
