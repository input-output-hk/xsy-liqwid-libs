# Revision history for `liqwid-plutarch-extra` (aka "LPE")

This format is based on [Keep A Changelog](https://keepachangelog.com/en/1.0.0).

<<<<<<< HEAD
## 3.11.0 -- 2022-10-11

### Modified

* `PFixedDecimal` is updated so that it represents decimal point range in exponential form.

  Following type and functions are added along with Plutarch numerical instances.
  - `PFixedDecimal`
  - `pconvertExp`
  - `pfromFixedDecimal`
  - `ptoFixedDecimal`
  - `pfromRational`
  - `ptoRational`
  - `punsafeMkFixedDecimal`

* old `PFixedDecimal` is renamed and relocated into `Plutarch.Extra.Fixed`.
=======
## 3.10.4 -- 2022-10-25

Changes to `Plutarch.Extra.AssetClass`:

* Remove unnecessary `PAsData` wrappers
* Allow tags of `AssetClass` to be poly-kinded
* `PlyArg` instance for `AssetClass`

## 3.10.3 -- 2022-10-24

### Added

* Module `Plutarch.Extra.Optics`, containing a utility type family for working
  with labelled-optics-driven records.

## 3.10.2 -- 2022-10-12

### Modified

* `symbolT` and `nameT` are replaced in favor of actual optics.
* `pconstantClass`, `isAdaClass`, `psingleValue'`, `passetClassValueOf'` can now take both
  `Tagged unit AssetClass` and `AssetClass`.
>>>>>>> 6e2698e5

## 3.10.1 -- 2022-10-11

### Added

* Optics for Tagged AssetClasses: `symbolT` and `nameT`. Label optic instance did not work, so
  these helpers were provided.

## 3.10.0 -- 2022-10-06

### Modified

* `Plutarch.Extra.AssetClass`: renamed `pcoerceCls` and `pconstantClass`
  to `pcoerceClass` and `pconstantClass`, respectively.

* `AssetClass`, `PAssetClass`, and `PAssetClassData` now don't have unit tag. Tags should be
  provided with `Tagged` and `PTagged`.

* Tag type tags have been removed from all `AssetClass` utilities.
  - `pisTokenSpent`
  - `passetClassDataValue`
  - `psingleValue`
  - `psingleValue'`
  - `passetClassValueOf`
  - `passetClassValueOf'`
  - `pbyClassComparator'`
  - `phasOneTokenOfAssetClass`
  - `pmatchOrTryRec`

## Added

* Utilities for Tagged Assetclasses
  - `pconstantClsT`
  - `passetClassDataValueT`
  - `psingleValueT'`
  - `passetClassValueOfT`
  - `passetClassValueOfT'`
  - `psymbolAssetClassT`
  - `passetClass`
  - `passetClassData`
  - `passetClassT`
  - `passetClassDataT`

## 3.9.3 -- 2022-10-06

### Added

* `Plutarch.Extra.ScriptContext`, `pfindOwnInput` with V2 types


## 3.9.2 -- 2022-10-04

### Added

* `Plutarch.Extra.StateThread`, with a state thread implementation.

## 3.9.1 -- 2022-09-29

### Added

* `Plutarch.Extra.Bool` : `pcond` function for lisp-like boolean
  conditional-chaining.
* `Plutarch.Extra.Value` :
  * `phasOneTokenOfAssetClass` function for checking
  that a `PValue` contains exactly one of a `PAssetClass`.
  * `phasOneTokenOfSymbol` function for checking that a `PValue` contains exactly
  one token of an `AssetClass`.



## 3.9.0 -- 2022-09-23

### Added

* `Plutarch.Extra.ExchangeRate`: Utilities for working with ExchangeRates at
  the type level.
* `Plutarch.Extra.Rational`: arithmetic and lifting functions for rational types.
* `ToData` and `FromData` instances for `Ratio Integer` to `Plutarch.Orphans`
* `Plutarch.Extra.Value`:
  * `passetClassDataValue` for constructing singleton `PValue`s based on a
    `PAssetClassData`.
  * `pvalue` and `pvaluePositive` for generating a `PValue` from its underlying
    representation, with `NoGuarantees` and `Positive` guarantees, respectively.
  * `passetClassValueOf`, for finding the quantity of a particular `PAssetClass`
    in a `PValue`. A 'ticked' version for working with a Haskell-level
    `AssetClass` also added.
  * `pmatchValueAssets`, for 'pattern-matching' on (underlying representations
    of) `PValue`s.
  * `psplitValue`, for 'separating' the first entry of a `PValue`.
  * A range of `PComparator`s for comparing `PValue`s.
* `Plutarch.Extra.List`:
  * `pfromList`, to turn a Haskell-level list of terms into a `PListLike`.
  * `ptryElimSingle`, which either eliminates a singleton list-like or errors if
    given a non-singleton.
  * `phandleList`, a version of `pelimList` with the arguments re-ordered.
* `Plutarch.Extra.Map`:
  * `plookupGe`, which returns a submap with keys greater than the needle if the
    search is successful.
  * `phandleMin`, a version of `phandleList` for sorted `PMap`s.
* `Plutarch.Extra.Ord`:
  * `plessThanBy` and `pgreaterThanBy`, which are strict comparison versions of
    `pleqBy` and `pgeqBy`.
  * `plessThanMapBy` (and equivalents for the other comparisons), designed for
    comparing two `PMap`s based on a `PComparator` on values, used on shared
    keys.
  * `plessThanValueBy` (and equivalents for the other comparisons), designed for
    comparing two `PValue`s based on a `PComparator` for `PInteger`s, used on
    shared keys.

### Modified

* `Plutarch.Extra.AssetClass`: Modified the old asset-class module to used tagged
  variants. Provides Data and Scott-encoded versions of Assetclasses
  (currency symbol and token name pairs), along with helper functions and
  conversion functions.
  * Field names have changed from `currencySymbol` and `tokenName` to `symbol`
    and `name`, and labeled optics have been added.
* `Plutarch.Extra.ScriptContext`: `pisTokenSpent` now tags a `tag :: Symbol` in
  its type, reflecting the move towards tag AssetClasses
* `Plutarch.Extra.Value`:
  * Changed `passetClassValue` to become `passetClassDataValue`, since it uses
  the data-encoded version.
  * The removal of `psingletonValue` changes the type signature to return a
  `'Sorted`, `'Nonzero` `Value`.
  * The following functions now used tagged `AssetClass`es:
    * `pgeqByClass'`
    * `passetClassValueOf'`
  * `mkSingleValue` renamed to `psingleValue`; its 'ticked' variant is renamed
    analogously.
  * Type arguments for `pvalueOf` are now: `KeyGuarantees`, `AmountGuarantees`,
    `S`, in that order.
  * Type arguments for `padaOf` are now: `KeyGuarantees`, `AmountGuarantees`,
    `S`, in that order.
* `Plutarch.Extra.FixedDecimal`:
  * The removal of `psingletonValue` changes the type signature to return a
  `'Sorted`, `'Nonzero` `Value`.

### Removed

* `Plutarch.Extra.Value`:
 * `psingletonValue`, as this is provided upstream by Plutarch in
   `Plutarch.Api.V1.Value`. This changes type signatures to include a `'Sorted`,
     `NonZero` value (see "Modified" above).
 * `pvalueOf`, as this is provided upstream by Plutarch in
   `Plutarch.Api.V1.Value`.

## 3.8.0 -- 2022-09-26

### Added

* `Plutarch.Extra.Compile`:
  * `mustCompileTracing`, a tracing-enabled equivalent to `mustCompile`.
* `Plutarch.Extra.DebuggableScript`:
  * `DebuggableScript` has label optics for its previous field selectors, under
    the same names.
  * `applyScript`, moved from `Plutarch.Extra.Precompile`.
  * `applyDebuggableArg`, a function for applying an argument to a
    `DebuggableScript` when said argument is provided as a `DebuggableScript.
* `Plutarch.Extra.MultiSig`:
  * `MultiSig` has label optics for its previous field selectors, under the same
    names.
  * `mkMultiSig` for constructing `MultiSig`, which ensures that the structure
    is consistent.
  * `HasField` instance for `"signatories"` in `PMultiSig`.

### Modified

* `Plutarch.Extra.IsData`:
  * `unProductIsData` is now a regular function, not a field accessor.
* `Plutarch.Extra.DebuggableScript`:
  * `DebuggableScript` no longer exports its constructor.
  * `DebuggableScript` no longer has field selectors.
* `Plutarch.Extra.MultiSig`:
  * `MultiSig` no longer exports its constructor.
  * `MultiSig` no longer has field selectors.
  * `PMultiSig` no longer has field selectors.
* `Plutarch.Extra.Precompile`:
  * `debuggableScript` is now a regular function, not a field accessor.
* `Plutarch.Extra.Record`:
  * `runRecordMorphism` is now a regular function, not a field accessor.

### Removed

* `Plutarch.Extra.Precompile`:
  * `applyScript`, now in `Plutarch.Extra.DebuggableScript`.
  * `CompiledTerm'`, as it wasn't being used anywhere or by anything.

## 3.7.1 -- 2022-09-22

### Added

* `applyDebuggableScript` applys `Data` arguments to `DebuggableScript`.

## 3.7.0 -- 2022-09-20

### Moved

* `Plutarch.Extra.Maybe` is entirely moved to
  `Plutonomicon/plutarch-plutus/plutarch-extra`. The module name in
  `plutarch-extra` is identical, so existing code will build without
  problems.

## 3.6.1 -- 2022-09-20

### Added

* `Aeson` instances for Plutus types (in the `Plutarch.Orphans` module)

## 3.6.0 -- 2022-09-14

All additions, removals and changes refer to `Plutarch.Extra.List` unless stated
otherwise.

### Added

* `plookupAssoc`, designed as a very general treatment of list-like structures
  as assoc lists.
* `Plutarch.Extra.Ord` module, containing a new type `POrdering` corresponding
  to the Haskell `Ordering`, as well as `PComparator`, representing a
  \'materialized ordering\'.
* `psort` and `psortBy` in `Plutarch.Extra.Ord`, using sorting networks for
  extra speed, and `PComparator`s.
* `ptryMerge` and `ptryMergeBy` in `Plutarch.Extra.Ord`, for merging list-likes
  sorted by a given `PComparator`.
* `pallUnique` and `pallUniqueBy` in `Plutarch.Extra.Ord`, for verifying the
  uniqueness of the composition of a list-like.
* `pnubSort` and `pnubSortBy`, for eliminating duplicates as well as sorting.
* `precListLookahead` to `Plutarch.Extra.List`, for recursive list elimination
  with a 'look-ahead'.
* `ptryResolveOutputDatum`, an 'erroring' counterpart for `presolveOutputDatum`,
  in `Plutarch.Extra.ScriptContext`.

### Removed

* `pmergeBy` as it is fragile.
* `pmsort` and `pmsortBy`, due to efficiency concerns.
* `pnubSortBy`, `pnubSort`, `pisUniqBy`, `pisUniq`, `pisUniq'`, `pisUniqBy'`
  due to removal of sorting functions or fragility.
* `plookup` and `plookupTuple`, replaced by the more general `plookupAssoc`.
* `pisSorted`, as it is provided by `plutarch-extra` as `pcheckSorted`.
* `pnotNull` and `pfind'`, as they are a bit redundant.
* `pfindDatum` and `ptryFindDatum`, as they're superceded by
  `presolveOutputDatum` and `ptryResolveOutputDatum`, in
  `Plutarch.Extra.ScriptContext`.

### Changed

* `pcheckSorted` and `preverse` are no longer re-exported.
* `pfind'` type arguments are now: content type, list-like
  structure type, `s` tag.
* `pfirstJust` renamed `pfindJust`.
* `pmapMaybe` type arguments are now: list-like structure
  type, 'target' element type, 'source' element type, `s` tag.
* `pfindJust` type arguments are now: 'target' element type, list-like
  structure type, 'source' element type, `s` tag.
* `preplicate` now specifies the order of its type arguments.
* `pisSortedBy` now moved to `Plutarch.Extra.Ord` and uses the new `PComparator`
  functionality.

## 3.5.0 -- 2022-08-30

### Added

* `PlutusTypeDataList` is a new deriving strategy for `ProductIsData`. It will
  only accept Plutarch types that have `PDataRecord` as an `Inner` type.
  Otherwise, it behaves identically to `PlutusTypeNewtype`.

## 3.4.0 -- 2022-08-25

All additions, removals and changes refer to `Plutarch.Extra.Map` unless stated
otherwise.

### Added

* `pmapFromFoldableUnsorted` for constructing unsorted `PMap`s from any
  `Foldable` full of key-value pairs.
* `pmapFromFoldableSorted` for constructing sorted `PMap`s from any `Foldable`
  full of key-value pairs.
* `pkvPairValue` as a value counterpart for `pkvPairKey`.
* `pkeysEqualUnsorted` for doing key set comparisons between unordered `PMap`s.
* `padjust` for applying a function to modify values at a particular key.

### Removed

* `plookup` and `pmap`, as they are now provided by Plutarch itself.
* `pmapFromList`, as it is leaky and unsafe.
* `Plutarch.Extra.Map.Sorted` module, as one of its functions got moved, and the
  other is already provided upstream by Plutarch.
* `Plutarch.Extra.Map.Unsorted` module, as its functionality is either
  suspicious or outright broken throughout.
* `Plutarch.Extra.Value.Unsorted` module, as its functionality is incorrect.

### Changed

* `plookup'` renamed to `ptryLookup`, uses `plookup` internally.
* `pkeys` now produces any `PListLike`, and more clearly specifies its
  guarantees.
* `pupdate`, `pfoldlWithKey` and `pfoldMapWithKey` now only work with
  `Sorted` `PMap`s.
* `pkvPairLt` now only needs a `PPartialOrd` constraint.
* `pkeysEqual` now requires `PIsData k` and `PEq k`, but avoids two intermediate
  lists.
* `pkeysEqual` now only works for sorted `PMap`s.
* `pkeysEqual` now exported from `Plutarch.Extra.Map`.

## 3.3.0 -- 2022-08-23

### Added

* A `Plutarch.Extra.Time` module, containing utilities for working with time and
   time ranges.
* Some utilities for working with closed bounded time ranges, including

  - `PCurrentTime`
  - `pcurrentTime`
  - `currentTime`
  - `passertCurrentTime`
  - `pisWithinCurrentTime`
  - `pisCurrentTimeWithin`

## 3.2.0 -- 2022-08-22

### Changed

* Checks `MultiSig` without the need of passing the whole `PTxInfo`.

## 3.1.0 -- 2022-08-17

### Added

* `Plut` as a replacement for `Top`. This is specialized for kind `S -> Type`.

### Removed

* Uses of `generics-sop` in every module except `Plutarch.Extra.IsData`.

### Changed

* `since`s added to `Plutarch.Extra.Record` functions.
* `(.=)` no longer requires an `SListI` constraint.
* `DeriveGeneric`, `DeriveAnyClass` and `TypeFamilies` are on by default.

## 3.0.3 -- 2022-08-16

### Added

- `#.*`, `#.**`, `#.***` for plutarch function composition. They have similar
  semantics as their counter parts in `Control.Composition`.
- `pfstTuple` and `psndTuple` for `PTuple`.
- Some orphan instances, including

  - `PIsData (PAsData a)`
  - `PTryFrom PData (PAsData PDatumHash)`
  - `PTryFrom PData (PAsData ScriptHash)`
  - `PTryFrom PData (PAsData PUnit)`

- Some useful functions to work with `POutputDatum`.

### Removed

- `pfindTxOutDatum`, please use `presolveOutputDatum` instead.

## 3.0.2 -- 2022-08-09

### Added
 - A `Plutarch.Extra.DebuggableScript` module, containing utilities for lazy
   compilation of scripts-with-tracing as a fallback when the script-without-tracing
   fails. This is useful for testing and benchmarking, since tracing is only turned on
   when error messages are actually needed.
 - A `Plutarch.Extra.Precompile` module, containing utilities for compiling
   scripts and arguments separately and applying them in various ways and from
   various types. This is useful for benchmarking and testing, since it will lead to
   performance increases and more accurate measurements of performance.

## 3.0.1 -- 2022-08-15

### Added

- `PBind` type class, for effect types with meaningful bind semantics. This is a
  direct equivalent to `Bind` from `semigroupoids`.
- `pjoin` and `#>>=`, as direct equivalents to `join` and `>>-` from
  `semigroupoids`, over `Term`s.
- Instances of `PBind` for `PMaybe`, `PMaybeData`, `PList`, `PBuiltinList`,
  `PPair s` (for semigroupal `s`), `PEither e`, `PIdentity` and `PState s`.
- Newtype `PStar` representing Kleisli arrows, as well as some helper functions.
- Instances of `PProfunctor`, `PSemigroupoid`, `PCategory`, `PFunctor`,
  `PApply`, `PApplicative`, `PBind` for `PStar` (in various parameterizations).

## 3.0.0 -- 2022-08-10

This major version bump includes updates to use plutus V2 (post-Vasil) API types.
We have decided that we will _not_ provide backports or updates for V1 API types
in the future.

Where re-exports from `Plutarch.Api.V1` exist, import from the `Plutarch.Api.V2`
modules have be made instead. This will not have any effect on client code, but
should clarify that these functions are indeed suitable for inclusion in V2 scripts.

### Modified
 - Nix flake points at a more recent version of nixpkgs, and temporarily points at a branch of `plutarch-quickcheck`
 - Names of modules referencing specific versions of the API (such as `Plutarch.Api.V1.AssetClass`) have been
   renamed to remove these references (i.e., becoming `Plutarch.Extra.AssetClass`). We will only support the
   more current API version in the future.
 - `pfindTxOutDatum` has been updated to work with V2 style datums (i.e., including a case for inline datums.)

### Removed
 - `plutarch-quickcheck` (aka PQ), which is a dependency of LPE, upgraded to V2 API types as part of a PR that also
   made major changes to its internals. See [here](https://github.com/Liqwid-Labs/plutarch-quickcheck/pull/26).
   As a result, some existing tests for LPE have been temporarily removed. [Issue #53](https://github.com/Liqwid-Labs/liqwid-plutarch-extra/issues/53)
   has been opened to port these tests to PQ2.0

## 2.0.2 -- 2022-08-08

### Changed

 - Scripts compiled with 'mustCompile' now enable deterministic tracing.

## 2.0.1 -- 2022-08-11

### Added

- `pjust` and `pnothing` for easier construction of `PJust` value.
- `pmaybe` which has the same semantics as `Data.Maybe.maybe`.

### Changed

- Rename the original `pamybe` to `pfromMaybe`.

## 2.0.0 -- 2022-08-02

### Added
 - A `Plutarch.Oprhans` module, holding downcasted instances of semigroup and monoid when the upcasted type has the appropriate instances.
 - `pflip` to `Plutarch.Extra.Function`
 - `Plutarch.Extra.IsData` a `PlutusTypeEnumData` as a deriving strategy for `PlutusType`
 - A `Plutarch.Extra.Compile` module, holding a `mustCompile` function to mimic the previous behavior of `compile`

### Changed

 - Update to [`Liqwid.nix`](https://github.com/liqwid-Labs/liqwid-nix)
 - Update to Plutarch version 1.2. See the [CHANGELOG](https://github.com/Plutonomicon/plutarch-plutus/blob/v1.2.0/CHANGELOG.md)
   for full details.
   - The flake now points at the `Plutonomicon` repository, instead of the Liqwid Labs fork.
   - Changes to deriving strategies and constraints may cause some API breakage. In particular,
     `deriving via`, `PMatch`, `PCon` has been eliminated, and redundant `PAsDAta`, `pfromData` have been reduced.

### Removed

 - The `Plutarch.Extra.Other` module has been removed. This held `deriving via` wrappers that are no longer necessary.
 - Tests relating to `Value`s and unsorted `Map`s, since `Plutarch 1.2` removed the `PEq` constraint on unsorted maps.

## 1.3.0 -- 2022-07-20

### Added

- `pmatchAll` and `pmatchAllC`, `pletFields` that gets all Plutarch record fields.
- `Plutarch.Extra.MultiSig`, a basic N of M multisignature validation function.
- `pscriptHashFromAddress`, gets script hash from an address.
- `pisScriptAddress`, checks if given address is script address.
- `pisPubKey`, checks if given credential is a pubkey hash.
- `pfindOutputsToAddress`, finds all TxOuts sent to an Address.
- `pfindTxOutDatum`, finds the data corresponding to a TxOut, if there is one.
- `phasOnlyOneTokenOfCurrencySymbol`, checks if entire value only contain one token of given currency symbol.
- `pon`, mirroring `Data.Function.on`.
- `pbuiltinUncurry`, mirroring `uncurry`.
- `pmaybeData`, mirroring `maybe` for `PMaybeData`.
- `pdjust` for easier construction of `PDJust` value.
- `pdnothing` for easier construction `PDNothing` value.

### Modified

- Fixed `PApplicative` instances that previously not worked due to not using `pfix`.
- Renamed `PType` to `S -> Type`.
- Renamed `mustBePJust` to `passertPJust`.
- Renamed `mustBePDJust` to `passertPDJust`.

## 1.2.0 -- 2022-07-12

### Added

- `PBoring` type class, representing singleton types.
- Instances of `PBoring` for various types.
- `preconst` for `PConst`, which allows safe coercions between different
  'pretend' types.
- `PSemiTraversable` instance for `PTagged`.
- `preplicateA` and `preplicateA_`, allowing for repeated execution of
  `PApplicative`.
- `pwhen` and `punless`, mirroring their Haskell counterparts.
- `preplicate`, mirroring its Haskell counterpart.

### Modified

- `PFunctor` now has a `pfconst` method as a back-end for `#$>` and `#<$`. This
  has a default implementation in terms of `pfmap`.
- `pvoid` can now replace every location with any `PBoring`, not just `PUnit`.
- `PTraversable` now has a `ptraverse_` method, which allows us to avoid
  rebuilding the `PTraversable` if we don't need it anymore. This allows much
  better folding, for example.
- `PSemiTraversable` now has a `psemitraverse_` method, with similar benefits to
  `ptraverse_`.
- `psemifold`, `psemifoldMap` and `psemifoldComonad` gained a `PSubcategory t a`
  constraint, as the 'container' is guaranteed non-empty in such a case.
- Significant performance improvements for `PTraversable` and `PSemiTraversable`
  instances.

## 1.1.0 -- 2022-06-17

### Added

- Convenience wrapper for `DerivePNewtype`: `DerivePNewtype'`, `DerivePConstantViaNewtype'`
- Encode product types as lists: `ProductIsData`, `DerivePConstantViaDataList`
- Encode enum types as integers: `EnumIsData`, `PEnumData` and `DerivePConstantViaEnum`
- Plutarch helper functions: `pmatchEnum`, `pmatchEnumFromData`

#### AssocMap (`Plutarch.Extra.Map`)

- `pupdate`
- `pmapMap` -> `pmap`

#### AssocMap (`Plutarch.Extra.Map.Sorted`)

- `pkeysEqual`
- `pmapUnionWith` -> `punionWith`

#### AssocMap (`Plutarch.Extra.Map.Unsorted`)

- `psort`
- `pkeysEqual`
- `pmapUnionWith` -> `punionWith`

#### Value (`Plutarch.Api.V1.Value`)

- `psymbolValueOf`
- `passetClassValueOf'`
- `pgeqByClass`
- `pgeqByClass'`
- `pgeqBySymbol`

#### Value (`Plutarch.Api.V1.Value.Unsorted`)

- `psort`

#### Maybe (`Plutarch.Extra.Maybe`)

- `pisJust`
- `pisDJust`
- `pfromMaybe`  -> `pmaybe`
- `tcexpectJust` (in `Plutarch.Extra.Maybe`) -> `pexpectJustC` (in `Plutarch.Extra.TermCont`)
- `pmaybeToMaybeData`

#### List (`Plutarch.Extra.List`)

- Re-exports from `plutarch-extra`
- `pnotNull`
- `pnubSortBy`/`pnubSort`
- `pisUniqueBy`/`pisUnique`
- `pmergeBy`
- `pmsortBy`/`pmsort`
- `pfindMap`->`pfirstJust`
- `plookup`
- `plookupTuple`
- `pfind'`
- `pfindMap` -> `pfirstJust`

#### `TermCont` (`Plutarch.Extra.TermCont`)

- Re-exports from `plutarch-extra`
- `tcassert` -> `passertC`
- `pguardWithC`
- 'pguardShowC'
- `tcexpectJust` (in `Plutarch.Extra.Maybe`) -> `pexpectJustC` (in `Plutarch.Extra.TermCont`)

#### Script Context (`Plutarch.Api.V1.ScriptContext`)

- `ptokenSpent` -> `pisTokenSpent`
- `pisUTXOSpent`
- `pvalueSpent`
- `ptxSignedBy`
- `ptryFindDatum`
- `pfindDatum`
- `pfindTxInByTxOutRef`

### Modified

- Rename `PConstantViaDataList` to `DerivePConstantViaDataList`

## 1.0.0 -- 2022-05-24

### Added

* First release<|MERGE_RESOLUTION|>--- conflicted
+++ resolved
@@ -2,7 +2,6 @@
 
 This format is based on [Keep A Changelog](https://keepachangelog.com/en/1.0.0).
 
-<<<<<<< HEAD
 ## 3.11.0 -- 2022-10-11
 
 ### Modified
@@ -19,7 +18,7 @@
   - `punsafeMkFixedDecimal`
 
 * old `PFixedDecimal` is renamed and relocated into `Plutarch.Extra.Fixed`.
-=======
+
 ## 3.10.4 -- 2022-10-25
 
 Changes to `Plutarch.Extra.AssetClass`:
@@ -42,7 +41,6 @@
 * `symbolT` and `nameT` are replaced in favor of actual optics.
 * `pconstantClass`, `isAdaClass`, `psingleValue'`, `passetClassValueOf'` can now take both
   `Tagged unit AssetClass` and `AssetClass`.
->>>>>>> 6e2698e5
 
 ## 3.10.1 -- 2022-10-11
 
