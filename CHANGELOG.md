--- conflicted
+++ resolved
@@ -2,7 +2,6 @@
 
 This format is based on [Keep A Changelog](https://keepachangelog.com/en/1.0.0).
 
-<<<<<<< HEAD
 ## 3.1.0 -- 2022-08-17
 
 ### Added
@@ -17,7 +16,7 @@
 
 * `since`s added to `Plutarch.Extra.Record` functions.
 * `(.=)` no longer requires an `SListI` constraint.
-=======
+
 ## 3.0.2 -- 2022-08-09
 
 ### Added
@@ -29,7 +28,6 @@
    scripts and arguments separately and applying them in various ways and from
    various types. This is useful for benchmarking and testing, since it will lead to
    performance increases and more accurate measurements of performance.
->>>>>>> f5ce3f53
 
 ## 3.0.1 -- 2022-08-15
 
