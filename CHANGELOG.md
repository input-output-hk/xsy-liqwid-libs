# Revision history for `liqwid-plutarch-extra` (aka "LPE")

This format is based on [Keep A Changelog](https://keepachangelog.com/en/1.0.0).

<<<<<<< HEAD
## 3.2.0 -- 2022-08-23

All additions, removals and changes refer to `Plutarch.Extra.Map` unless stated
otherwise.

### Added

* `pmapFromFoldableUnsorted` for constructing unsorted `PMap`s from any
  `Foldable` full of key-value pairs.
* `pmapFromFoldableSorted` for constructing sorted `PMap`s from any `Foldable`
  full of key-value pairs.
* `pkvPairValue` as a value counterpart for `pkvPairKey`.
* `pkeysEqualUnsorted` for doing key set comparisons between unordered `PMap`s.

### Removed

* `plookup` and `pmap`, as they are now provided by Plutarch itself.
* `pmapFromList`, as it is leaky and unsafe.
* `Plutarch.Extra.Map.Sorted` module, as one of its functions got moved, and the
  other is already provided upstream by Plutarch.
* `Plutarch.Extra.Map.Unsorted` module, as its functionality is either
  suspicious or outright broken throughout.
* `Plutarch.Extra.Value.Unsorted` module, as its functionality is incorrect.

### Changed

* `plookup'` renamed to `ptryLookup`, uses `plookup` internally.
* `pkeys` now produces any `PListLike`, and more clearly specifies its
  guarantees.
* `pupdate`, `pfoldlWithKey` and `pfoldMapWithKey` now only work with 
  `Sorted` `PMap`s.
* `pkvPairLt` now only needs a `PPartialOrd` constraint.
* `pkeysEqual` now requires `PIsData k` and `PEq k`, but avoids two intermediate
  lists.
* `pkeysEqual` now only works for sorted `PMap`s.
* `pkeysEqual` now exported from `Plutarch.Extra.Map`.
=======
## 3.2.0 -- 2022-08-22

### Changed

* Checks `MultiSig` without the need of passing the whole `PTxInfo`.
>>>>>>> a32176d6

## 3.1.0 -- 2022-08-17

### Added

* `Plut` as a replacement for `Top`. This is specialized for kind `S -> Type`.

### Removed

* Uses of `generics-sop` in every module except `Plutarch.Extra.IsData`.

### Changed

* `since`s added to `Plutarch.Extra.Record` functions.
* `(.=)` no longer requires an `SListI` constraint.
* `DeriveGeneric`, `DeriveAnyClass` and `TypeFamilies` are on by default.

## 3.0.3 -- 2022-08-16

### Added

- `#.*`, `#.**`, `#.***` for plutarch function composition. They have similar 
  semantics as their counter parts in `Control.Composition`.
- `pfstTuple` and `psndTuple` for `PTuple`.
- Some orphan instances, including
  
  - `PIsData (PAsData a)`
  - `PTryFrom PData (PAsData PDatumHash)`
  - `PTryFrom PData (PAsData ScriptHash)`
  - `PTryFrom PData (PAsData PUnit)`

- Some useful functions to work with `POutputDatum`.

### Removed

- `pfindTxOutDatum`, please use `presolveOutputDatum` instead.

## 3.0.2 -- 2022-08-09

### Added
 - A `Plutarch.Extra.DebuggableScript` module, containing utilities for lazy
   compilation of scripts-with-tracing as a fallback when the script-without-tracing
   fails. This is useful for testing and benchmarking, since tracing is only turned on
   when error messages are actually needed.
 - A `Plutarch.Extra.Precompile` module, containing utilities for compiling
   scripts and arguments separately and applying them in various ways and from
   various types. This is useful for benchmarking and testing, since it will lead to
   performance increases and more accurate measurements of performance.

## 3.0.1 -- 2022-08-15

### Added

- `PBind` type class, for effect types with meaningful bind semantics. This is a
  direct equivalent to `Bind` from `semigroupoids`.
- `pjoin` and `#>>=`, as direct equivalents to `join` and `>>-` from
  `semigroupoids`, over `Term`s.
- Instances of `PBind` for `PMaybe`, `PMaybeData`, `PList`, `PBuiltinList`,
  `PPair s` (for semigroupal `s`), `PEither e`, `PIdentity` and `PState s`.
- Newtype `PStar` representing Kleisli arrows, as well as some helper functions.
- Instances of `PProfunctor`, `PSemigroupoid`, `PCategory`, `PFunctor`,
  `PApply`, `PApplicative`, `PBind` for `PStar` (in various parameterizations).

## 3.0.0 -- 2022-08-10

This major version bump includes updates to use plutus V2 (post-Vasil) API types.
We have decided that we will _not_ provide backports or updates for V1 API types
in the future.

Where re-exports from `Plutarch.Api.V1` exist, import from the `Plutarch.Api.V2`
modules have be made instead. This will not have any effect on client code, but
should clarify that these functions are indeed suitable for inclusion in V2 scripts.

### Modified
 - Nix flake points at a more recent version of nixpkgs, and temporarily points at a branch of `plutarch-quickcheck`
 - Names of modules referencing specific versions of the API (such as `Plutarch.Api.V1.AssetClass`) have been
   renamed to remove these references (i.e., becoming `Plutarch.Extra.AssetClass`). We will only support the
   more current API version in the future.
 - `pfindTxOutDatum` has been updated to work with V2 style datums (i.e., including a case for inline datums.)

### Removed
 - `plutarch-quickcheck` (aka PQ), which is a dependency of LPE, upgraded to V2 API types as part of a PR that also
   made major changes to its internals. See [here](https://github.com/Liqwid-Labs/plutarch-quickcheck/pull/26).
   As a result, some existing tests for LPE have been temporarily removed. [Issue #53](https://github.com/Liqwid-Labs/liqwid-plutarch-extra/issues/53)
   has been opened to port these tests to PQ2.0

## 2.0.2 -- 2022-08-08

### Changed

 - Scripts compiled with 'mustCompile' now enable deterministic tracing.

## 2.0.1 -- 2022-08-11

### Added

- `pjust` and `pnothing` for easier construction of `PJust` value.
- `pmaybe` which has the same semantics as `Data.Maybe.maybe`.

### Changed

- Rename the original `pamybe` to `pfromMaybe`.

## 2.0.0 -- 2022-08-02

### Added
 - A `Plutarch.Oprhans` module, holding downcasted instances of semigroup and monoid when the upcasted type has the appropriate instances.
 - `pflip` to `Plutarch.Extra.Function`
 - `Plutarch.Extra.IsData` a `PlutusTypeEnumData` as a deriving strategy for `PlutusType`
 - A `Plutarch.Extra.Compile` module, holding a `mustCompile` function to mimic the previous behavior of `compile`

### Changed

 - Update to [`Liqwid.nix`](https://github.com/liqwid-Labs/liqwid-nix)
 - Update to Plutarch version 1.2. See the [CHANGELOG](https://github.com/Plutonomicon/plutarch-plutus/blob/v1.2.0/CHANGELOG.md)
   for full details.
   - The flake now points at the `Plutonomicon` repository, instead of the Liqwid Labs fork.
   - Changes to deriving strategies and constraints may cause some API breakage. In particular,
     `deriving via`, `PMatch`, `PCon` has been eliminated, and redundant `PAsDAta`, `pfromData` have been reduced.

### Removed

 - The `Plutarch.Extra.Other` module has been removed. This held `deriving via` wrappers that are no longer necessary.
 - Tests relating to `Value`s and unsorted `Map`s, since `Plutarch 1.2` removed the `PEq` constraint on unsorted maps.

## 1.3.0 -- 2022-07-20

### Added

- `pmatchAll` and `pmatchAllC`, `pletFields` that gets all Plutarch record fields.
- `Plutarch.Extra.MultiSig`, a basic N of M multisignature validation function.
- `pscriptHashFromAddress`, gets script hash from an address.
- `pisScriptAddress`, checks if given address is script address.
- `pisPubKey`, checks if given credential is a pubkey hash.
- `pfindOutputsToAddress`, finds all TxOuts sent to an Address.
- `pfindTxOutDatum`, finds the data corresponding to a TxOut, if there is one.
- `phasOnlyOneTokenOfCurrencySymbol`, checks if entire value only contain one token of given currency symbol.
- `pon`, mirroring `Data.Function.on`.
- `pbuiltinUncurry`, mirroring `uncurry`.
- `pmaybeData`, mirroring `maybe` for `PMaybeData`.
- `pdjust` for easier construction of `PDJust` value.
- `pdnothing` for easier construction `PDNothing` value.

### Modified

- Fixed `PApplicative` instances that previously not worked due to not using `pfix`.
- Renamed `PType` to `S -> Type`.
- Renamed `mustBePJust` to `passertPJust`.
- Renamed `mustBePDJust` to `passertPDJust`.

## 1.2.0 -- 2022-07-12

### Added

- `PBoring` type class, representing singleton types.
- Instances of `PBoring` for various types.
- `preconst` for `PConst`, which allows safe coercions between different
  'pretend' types.
- `PSemiTraversable` instance for `PTagged`.
- `preplicateA` and `preplicateA_`, allowing for repeated execution of
  `PApplicative`.
- `pwhen` and `punless`, mirroring their Haskell counterparts.
- `preplicate`, mirroring its Haskell counterpart.

### Modified

- `PFunctor` now has a `pfconst` method as a back-end for `#$>` and `#<$`. This
  has a default implementation in terms of `pfmap`.
- `pvoid` can now replace every location with any `PBoring`, not just `PUnit`.
- `PTraversable` now has a `ptraverse_` method, which allows us to avoid
  rebuilding the `PTraversable` if we don't need it anymore. This allows much
  better folding, for example.
- `PSemiTraversable` now has a `psemitraverse_` method, with similar benefits to
  `ptraverse_`.
- `psemifold`, `psemifoldMap` and `psemifoldComonad` gained a `PSubcategory t a`
  constraint, as the 'container' is guaranteed non-empty in such a case.
- Significant performance improvements for `PTraversable` and `PSemiTraversable`
  instances.

## 1.1.0 -- 2022-06-17

### Added

- Convenience wrapper for `DerivePNewtype`: `DerivePNewtype'`, `DerivePConstantViaNewtype'`
- Encode product types as lists: `ProductIsData`, `DerivePConstantViaDataList`
- Encode enum types as integers: `EnumIsData`, `PEnumData` and `DerivePConstantViaEnum`
- Plutarch helper functions: `pmatchEnum`, `pmatchEnumFromData`

#### AssocMap (`Plutarch.Extra.Map`)

- `pupdate`
- `pmapMap` -> `pmap`

#### AssocMap (`Plutarch.Extra.Map.Sorted`)

- `pkeysEqual`
- `pmapUnionWith` -> `punionWith`

#### AssocMap (`Plutarch.Extra.Map.Unsorted`)

- `psort`
- `pkeysEqual`
- `pmapUnionWith` -> `punionWith`

#### Value (`Plutarch.Api.V1.Value`)

- `psymbolValueOf`
- `passetClassValueOf'`
- `pgeqByClass`
- `pgeqByClass'`
- `pgeqBySymbol`

#### Value (`Plutarch.Api.V1.Value.Unsorted`)

- `psort`

#### Maybe (`Plutarch.Extra.Maybe`)

- `pisJust`
- `pisDJust`
- `pfromMaybe`  -> `pmaybe`
- `tcexpectJust` (in `Plutarch.Extra.Maybe`) -> `pexpectJustC` (in `Plutarch.Extra.TermCont`)
- `pmaybeToMaybeData`

#### List (`Plutarch.Extra.List`)

- Re-exports from `plutarch-extra`
- `pnotNull`
- `pnubSortBy`/`pnubSort`
- `pisUniqueBy`/`pisUnique`
- `pmergeBy`
- `pmsortBy`/`pmsort`
- `pfindMap`->`pfirstJust`
- `plookup`
- `plookupTuple`
- `pfind'`
- `pfindMap` -> `pfirstJust`

#### `TermCont` (`Plutarch.Extra.TermCont`)

- Re-exports from `plutarch-extra`
- `tcassert` -> `passertC`
- `pguardWithC`
- 'pguardShowC'
- `tcexpectJust` (in `Plutarch.Extra.Maybe`) -> `pexpectJustC` (in `Plutarch.Extra.TermCont`)

#### Script Context (`Plutarch.Api.V1.ScriptContext`)

- `ptokenSpent` -> `pisTokenSpent`
- `pisUTXOSpent`
- `pvalueSpent`
- `ptxSignedBy`
- `ptryFindDatum`
- `pfindDatum`
- `pfindTxInByTxOutRef`

### Modified

- Rename `PConstantViaDataList` to `DerivePConstantViaDataList`

## 1.0.0 -- 2022-05-24

### Added

* First release<|MERGE_RESOLUTION|>--- conflicted
+++ resolved
@@ -2,8 +2,7 @@
 
 This format is based on [Keep A Changelog](https://keepachangelog.com/en/1.0.0).
 
-<<<<<<< HEAD
-## 3.2.0 -- 2022-08-23
+## 3.3.0 -- 2022-08-25
 
 All additions, removals and changes refer to `Plutarch.Extra.Map` unless stated
 otherwise.
@@ -39,13 +38,12 @@
   lists.
 * `pkeysEqual` now only works for sorted `PMap`s.
 * `pkeysEqual` now exported from `Plutarch.Extra.Map`.
-=======
+
 ## 3.2.0 -- 2022-08-22
 
 ### Changed
 
 * Checks `MultiSig` without the need of passing the whole `PTxInfo`.
->>>>>>> a32176d6
 
 ## 3.1.0 -- 2022-08-17
 
