--- conflicted
+++ resolved
@@ -2,9 +2,7 @@
 
 This format is based on [Keep A Changelog](https://keepachangelog.com/en/1.0.0).
 
-<<<<<<< HEAD
-
-## 3.1.0 -- 2022-08-09
+## 3.0.2 -- 2022-08-09
 
 ### Added
  - A `Plutarch.Extra.DebuggableScript` module, containing utilities for lazy
@@ -15,7 +13,7 @@
    scripts and arguments separately and applying them in various ways and from
    various types. This is useful for benchmarking and testing, since it will lead to
    performance increases and more accurate measurements of performance.
-=======
+
 ## 3.0.1 -- 2022-08-15
 
 ### Added
@@ -29,7 +27,6 @@
 - Newtype `PStar` representing Kleisli arrows, as well as some helper functions.
 - Instances of `PProfunctor`, `PSemigroupoid`, `PCategory`, `PFunctor`,
   `PApply`, `PApplicative`, `PBind` for `PStar` (in various parameterizations).
->>>>>>> d2279504
 
 ## 3.0.0 -- 2022-08-10
 
@@ -117,7 +114,6 @@
 - Renamed `PType` to `S -> Type`.
 - Renamed `mustBePJust` to `passertPJust`.
 - Renamed `mustBePDJust` to `passertPDJust`.
->>>>>>> main
 
 ## 1.2.0 -- 2022-07-12
 
