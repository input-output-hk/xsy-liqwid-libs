--- conflicted
+++ resolved
@@ -2,8 +2,7 @@
 
 This format is based on [Keep A Changelog](https://keepachangelog.com/en/1.0.0).
 
-<<<<<<< HEAD
-## 3.10.5 -- 2022-10-26
+## 3.11.1 -- 2022-10-26
 
 ### Added
 
@@ -12,7 +11,7 @@
 ### Modified
 
 * `plutarch-quickcheck` is now a direct dependency, rather than test only.
-=======
+
 ## 3.11.0 -- 2022-10-25
 
 ### Added
@@ -24,7 +23,6 @@
 
 * Renamed the old `withStateThread` function to `pwithStateThread`, to
   reflect the fact that it was applied at the plutarch level.` 
->>>>>>> a5be7847
 
 ## 3.10.4 -- 2022-10-25
 
