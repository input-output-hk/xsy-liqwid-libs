# Revision history for `plutarch-quickcheck`

This format is based on [Keep A Changelog](https://keepachangelog.com/en/1.0.0).

<<<<<<< HEAD
## 2.0.0

### Added

* `TestableTerm` hides existential type variable `S` and thus allow generation of
  Plutarch values.
* `PArbitrary` typeclass wraps QuickCheck `Arbitrary`. It defines generator and shrinker
  of `TestableTerm a`
* `PCoArbitrary` typeclass wraps QuickCheck `CoArbitrary`. 
* `fromPFun` bring Plutarch function into Haskell level with `TestableTerm`.
* `haskEquiv` defines properties with given Haskell equivlance of Plutarch function.
* `haskEquiv'` is like `haskEquiv` but use default generators. 
* `shrinkPLift` is shrinker for Plutarch type that is `PLift`.
* `arbitraryPLift` is generator for Plutarch type that is `PLift`.
* `PArbitrary` instances for various types.
* `PCoArbitrary` instances for various types.
* Utilities for `TestableTerm`.
=======
## 1.0.2 -- 2022-06-01

### Added

* `classifiedPropertyNative` -- `classifiedProperty` with Haskell functions.
>>>>>>> 4d5dfc0d

## 1.0.1 -- 2022-05-17

### Added

* `alwaysFailProperty` -- an universial property that ensures script always fails

### Fixed

* Bug that made `classifiedProperty` fail to differentiate between
  wrong result and expected crash when script ran without
  crashing. (Fixed #5)

## 1.0.0 -- 2022-05-05

### Added

* First release<|MERGE_RESOLUTION|>--- conflicted
+++ resolved
@@ -2,7 +2,6 @@
 
 This format is based on [Keep A Changelog](https://keepachangelog.com/en/1.0.0).
 
-<<<<<<< HEAD
 ## 2.0.0
 
 ### Added
@@ -20,13 +19,12 @@
 * `PArbitrary` instances for various types.
 * `PCoArbitrary` instances for various types.
 * Utilities for `TestableTerm`.
-=======
+
 ## 1.0.2 -- 2022-06-01
 
 ### Added
 
 * `classifiedPropertyNative` -- `classifiedProperty` with Haskell functions.
->>>>>>> 4d5dfc0d
 
 ## 1.0.1 -- 2022-05-17
 
