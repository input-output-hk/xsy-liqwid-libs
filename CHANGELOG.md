# Revision history for `liqwid-plutarch-extra` (aka "LPE")

This format is based on [Keep A Changelog](https://keepachangelog.com/en/1.0.0).

<<<<<<< HEAD
## 3.18.1 -- 2022-12-02

### Added

- `AsBase16Codec`-based `ToJSON`, `FromJSON` instances for `Datum` 

### Modified

- Added `toEncoding` implementation for `AsBase16Bytes` & `AsBase16Codec` `ToJSON` instances
=======
## 3.19.0 -- 2022-12-02

### Modified

* Fixed a bug allowing state tokens with non-empty names to be minted or
  burned.
>>>>>>> 29a8001c

## 3.18.0 -- 2022-11-30

### Modified

Rename types and functions in module `Plutarch.Extra.Time` in order to avoid
confusion.

* `PCurrentTime` -> `PFullyBoundedTimeRange`
* `pcurrentTime` -> `pgetFullyBoundedTimeRange`
* `currentTime` -> `fullyBoundedTimeRangeFromValidRange`
* `passertCurrentTime` -> `passertFullyBoundedTimeRange`
* `pisWithinCurrentTime` -> `pisWithinTimeRange` 
* `pisCurrentTimeWithin` -> `pisTimeRangeWithin`
* `pcurrentTimeDuration` -> `ptimeRangeDuration`

## 3.17.0 -- 2022-11-25

### Modified

* `ToData` instance for `FixedDecimal` now also serializes its type-level tag.
* `FromData` and `UnsafeFromData` instances for `FixedDecimal` now inspect the
  serialized type-level tag to ensure it matches safely.
* `PConstantDecl` for `FixedDecimal` and `PUnsafeLiftDecl` for `PFixedDecimal`
  gain `KnownNat` constraints.
* `PConstantRepr (FixedDecimal unit)` is now `Data`, and `pconstantFromRepr` and
  `pconstantToRepr` defer to the `Data` representation.

## 3.16.0 -- 2022-11-21

### Added

* `ToJSON` and `FromJSON` orphan instances for `PubKeyHash`.

## 3.15.4 -- 2022-11-21

### Added

* `pmax`, `pmin` operating on two terms with a `POrd` instance
* `pmaxBy`, `pminBy`, taking a `PComparator` directly

## 3.15.4 -- 2022-11-17

### Added

* Derived Aeson `ToJSON` & `FromJSON` instances for `PubKeyHash`, `Credential`, `StakingCredential`
* Derived Aeson `ToJSON` & `FromJSON` instances for `FixedDecimal`

## 3.15.3 -- 2022-11-17

### Added

* `eqClasses`, a Haskell equivalent to `peqClasses`.
* `unsafeToAssetClass`, a Haskell equivalent to `punsafeToAssetClass`.

## 3.15.2 -- 2022-11-15

### Added

* `HasLabelled`, a generalization of `HasLabelledGetters` allowing for any type
  of optic.
* `guarantee` and `guarantees`, which parallel `preview` and `previews`, but
  with a default if they 'miss'.

### Modified

* `HasLabelledGetters` is now a synonym for `HasLabelled A_Getter`.
* `HasLabelledGetters` is marked `DEPRECATED`, and will be removed in the next
  major release.

## 3.15.1 -- 2022-11-14

### Added

* `extendedAdaClass` and `pextendedAdaClass` constants for convenience.
* `isExtendedAdaClass` to quickly determine whether we have the ADA extended
  asset class, along with its Plutarch equivalent `pisExtendedAdaClass`.

## 3.15.0 -- 2022-11-11

### Added

* Explain why `punsafeToAssetClassData` and `punsafeToAssetClass` are dangerous
  conversions in general.

### Changed

* `ptoAssetClass` and `ptoAssetClassData` renamed to `punsafeToAssetClass` and
  `punsafeToAssetClassData` respectively.

## 3.14.6 -- 2022-11-11

### Added

* `pextendedAssetClassValueOf'`, a parallel to `passetClassValueOf'`.

## 3.14.5 -- 2022-11-10

### Added

* `ptoAssetClass` and `ptoAssetClassData` for converting `PExtendedAssetClass`
  to `PAssetClass` and `PAssetClassData` respectively.
* `PlyArg` instance for `ExtendedAssetClass`.
* `PlyArgOf` type instance for `ExtendedAssetClass`.

## 3.14.4 -- 2022-11-09

### Added

* `Real` instance for `FixedDecimal`.

## 3.14.3 -- 2022-11-09

### Added

* `inspect`, as a convenient combination of `asks` and `view`.
* `inspects`, as a parallel to `views`.

## 3.14.2 -- 2022-11-09

### Added

* `AssetClass` now has an `UnsafeFromData` instance, derived the same way as
  `FromData` and `ToData`.
* Module `Plutarch.Extra.ExtendedAssetClass`:
  * `ExtendedAssetClass`, designed to provide a runtime distinction between
    `AssetClass`es whose `TokenNames` are arbitrary versus non-arbitrary.
  * Plutarch equivalents to the above: `PExtendedAssetClass`.
  * Helper functions for comparing and retrieving values from
    `PExtendedAssetClass`.

## 3.14.1 -- 2022-11-02

### Added

* In `Plutarch.Extra.Value`:
  - `psymbolValueOf'` for extracting positive and negative amount of a currency
    symbol separately. Particularly useful in a minting policy that supports both
    minting and burning.
* In `Plutarch.Extra.Applicative`:
  - Plutarch level monoid on applicative functors `PAlternative`
  - `PAlternative` instances for:
    * `PMaybe`
    * `PMaybeData`
    * `PList`
    * `PBuiltinList`
  - `ppureIf`
* In `Plutarch.Extra.List`:
  - Delete a value from a list:
    * `pdeleteFirstBy`
    * `ptryDeleteFirstBy`
    * `pdeleteFirst`
  - `plistEqualsBy`
  - Deal with singleton lists:
    * `pisSingleton`
    * `pfromSingleton`
    * `ptryFromSingleton`
* In `Plutarch.Extra.Ord`:
  - `pinsertUniqueBy`
* In `Plutarch.Extra.ScriptContext`:
  - Generate token names:
    * `validatorHashToTokenName` and `pvalidatorHashToTokenName`
    * `scriptHashToTokenName` and `pscriptHashToTokenName`
  - `ptryFromRedeemer` to resolve redeemer
* In `Plutarch.Extra.Time`:
  - `pcurrentTimeDuration`
* In `Plutarch.Extra.Bool`:
  - `passert`

### Modified

* Modified the signature of `pmapMaybe'` in `Plutarch.Extra.List` to allow
  choosing the output list type
* In `Plutarch.Extra.Value`, make `unit` type parameters in the following tagged
  assetclass utilities poly-kinded:
  - `passetClassDataValueT`
  - `psingleValueT'`
  - `passetClassValueOfT'`
  - `passetClassValueOfT`

## 3.14.0 -- 2022-11-01

### Added

* Module `Plutarch.Extra.Deriving` to house derivation helpers.
* Derivation helper for `Semigroup` and `Monoid` via `PInner`, along with a
  _very_ prominent warning about potential misuse.

### Removed

* Overlapping instances of `Semigroup` and `Monoid` via `PInner`.

## 3.13.0 -- 2022-10-31

### Modified

* `pfromInlineDatum` has been renamed `ptryFromInlineDatum`, to match
  conventions.
* `ptryFromOutputDatum` has been renamed `pfromOutputDatum`, to match
  conventions.
* `pfromOutputDatum` has been renamed `ptryFromOutputDatum`, to match
  conventions.
* `pownInput` has been renamed `ptryOwnInput`, to match conventions.
* `pfromDatumHash` has been renamed `ptryFromDatumHash`, to match conventions.
* `pownValue` has been renamed `ptryOwnValue`, to match conventions.

## 3.12.2 -- 2022-10-27

### Added

* Integer power (`#^`) in `Plutarch.Extra.Numeric`.
* `PRationalNoReduce` wrapper in `Plutarch.Extra.Rational`, along with
  conversion functions `pnoReduce` and `preduce'`.

## 3.12.1 -- 2022-10-27

### Added

* In `Plutarch.Extra.FixedDecimal`, zero-cost conversions to/from integers:
  - `toFixedZero`
  - `fromFixedZero`
  - `ptoFixedZero`
  - `pfromFixedZero`

## 3.12.0 -- 2022-10-27

### Added

* `FixedDecimal` Haskell equivalent to `PFixedDecimal`, along with `Num` and
* `Fractional` instances and the following functions:
  - `fixedNumerator`
  - `fixedDenominator`
  - `emul`
  - `ediv`
  - `convertExp`

### Modified

* `PFixedDecimal` is updated so that it represents decimal point range in exponential form.

  Following type and functions are added along with Plutarch numerical instances.
  - `PFixedDecimal`
  - `pfixedNumerator`
  - `pfixedDenominator`
  - `pemul`
  - `pediv`
  - `pconvertExp`
  - `pfromFixedDecimal`
  - `ptoFixedDecimal`
  - `ptoRational`
  - `punsafeMkFixedDecimal`

* old `PFixedDecimal` is renamed and relocated into `Plutarch.Extra.Fixed`.

## 3.11.1 -- 2022-10-27

### Added

* Modifier `GenAssetClass` to provide QuickCheck support for `AssetClass`
* Helper type `AdaClassPresence` for indicating whether `GenAssetClass` should
  generate the ADA class or not

### Modified

* `plutarch-quickcheck` is now a direct dependency, rather than test only.

## 3.11.0 -- 2022-10-25

### Added

* Added a `withStateThread` function (replacing the old function)
  that wraps a minting policy with a unique spend state thread policy

### Modified

* Renamed the old `withStateThread` function to `pwithStateThread`, to
  reflect the fact that it was applied at the plutarch level.

## 3.10.4 -- 2022-10-25

### Changed

* `Plutarch.Extra.AssetClass`:
  * Remove unnecessary `PAsData` wrappers
  * Allow tags of `AssetClass` to be poly-kinded
  * `PlyArg` instance for `AssetClass`

## 3.10.3 -- 2022-10-24

### Added

* Module `Plutarch.Extra.Optics`, containing a utility type family for working
  with labelled-optics-driven records.

## 3.10.2 -- 2022-10-12

### Modified

* `symbolT` and `nameT` are replaced in favor of actual optics.
* `pconstantClass`, `isAdaClass`, `psingleValue'`, `passetClassValueOf'` can now take both
  `Tagged unit AssetClass` and `AssetClass`.

## 3.10.1 -- 2022-10-11

### Added

* Optics for Tagged AssetClasses: `symbolT` and `nameT`. Label optic instance did not work, so
  these helpers were provided.

## 3.10.0 -- 2022-10-06

### Modified

* `Plutarch.Extra.AssetClass`: renamed `pcoerceCls` and `pconstantClass`
  to `pcoerceClass` and `pconstantClass`, respectively.

* `AssetClass`, `PAssetClass`, and `PAssetClassData` now don't have unit tag. Tags should be
  provided with `Tagged` and `PTagged`.

* Tag type tags have been removed from all `AssetClass` utilities.
  - `pisTokenSpent`
  - `passetClassDataValue`
  - `psingleValue`
  - `psingleValue'`
  - `passetClassValueOf`
  - `passetClassValueOf'`
  - `pbyClassComparator'`
  - `phasOneTokenOfAssetClass`
  - `pmatchOrTryRec`

## Added

* Utilities for Tagged Assetclasses
  - `pconstantClsT`
  - `passetClassDataValueT`
  - `psingleValueT'`
  - `passetClassValueOfT`
  - `passetClassValueOfT'`
  - `psymbolAssetClassT`
  - `passetClass`
  - `passetClassData`
  - `passetClassT`
  - `passetClassDataT`

## 3.9.3 -- 2022-10-06

### Added

* `Plutarch.Extra.ScriptContext`, `pfindOwnInput` with V2 types


## 3.9.2 -- 2022-10-04

### Added

* `Plutarch.Extra.StateThread`, with a state thread implementation.

## 3.9.1 -- 2022-09-29

### Added

* `Plutarch.Extra.Bool` : `pcond` function for lisp-like boolean
  conditional-chaining.
* `Plutarch.Extra.Value` :
  * `phasOneTokenOfAssetClass` function for checking
  that a `PValue` contains exactly one of a `PAssetClass`.
  * `phasOneTokenOfSymbol` function for checking that a `PValue` contains exactly
  one token of an `AssetClass`.



## 3.9.0 -- 2022-09-23

### Added

* `Plutarch.Extra.ExchangeRate`: Utilities for working with ExchangeRates at
  the type level.
* `Plutarch.Extra.Rational`: arithmetic and lifting functions for rational types.
* `ToData` and `FromData` instances for `Ratio Integer` to `Plutarch.Orphans`
* `Plutarch.Extra.Value`:
  * `passetClassDataValue` for constructing singleton `PValue`s based on a
    `PAssetClassData`.
  * `pvalue` and `pvaluePositive` for generating a `PValue` from its underlying
    representation, with `NoGuarantees` and `Positive` guarantees, respectively.
  * `passetClassValueOf`, for finding the quantity of a particular `PAssetClass`
    in a `PValue`. A 'ticked' version for working with a Haskell-level
    `AssetClass` also added.
  * `pmatchValueAssets`, for 'pattern-matching' on (underlying representations
    of) `PValue`s.
  * `psplitValue`, for 'separating' the first entry of a `PValue`.
  * A range of `PComparator`s for comparing `PValue`s.
* `Plutarch.Extra.List`:
  * `pfromList`, to turn a Haskell-level list of terms into a `PListLike`.
  * `ptryElimSingle`, which either eliminates a singleton list-like or errors if
    given a non-singleton.
  * `phandleList`, a version of `pelimList` with the arguments re-ordered.
* `Plutarch.Extra.Map`:
  * `plookupGe`, which returns a submap with keys greater than the needle if the
    search is successful.
  * `phandleMin`, a version of `phandleList` for sorted `PMap`s.
* `Plutarch.Extra.Ord`:
  * `plessThanBy` and `pgreaterThanBy`, which are strict comparison versions of
    `pleqBy` and `pgeqBy`.
  * `plessThanMapBy` (and equivalents for the other comparisons), designed for
    comparing two `PMap`s based on a `PComparator` on values, used on shared
    keys.
  * `plessThanValueBy` (and equivalents for the other comparisons), designed for
    comparing two `PValue`s based on a `PComparator` for `PInteger`s, used on
    shared keys.

### Modified

* `Plutarch.Extra.AssetClass`: Modified the old asset-class module to used tagged
  variants. Provides Data and Scott-encoded versions of Assetclasses
  (currency symbol and token name pairs), along with helper functions and
  conversion functions.
  * Field names have changed from `currencySymbol` and `tokenName` to `symbol`
    and `name`, and labeled optics have been added.
* `Plutarch.Extra.ScriptContext`: `pisTokenSpent` now tags a `tag :: Symbol` in
  its type, reflecting the move towards tag AssetClasses
* `Plutarch.Extra.Value`:
  * Changed `passetClassValue` to become `passetClassDataValue`, since it uses
  the data-encoded version.
  * The removal of `psingletonValue` changes the type signature to return a
  `'Sorted`, `'Nonzero` `Value`.
  * The following functions now used tagged `AssetClass`es:
    * `pgeqByClass'`
    * `passetClassValueOf'`
  * `mkSingleValue` renamed to `psingleValue`; its 'ticked' variant is renamed
    analogously.
  * Type arguments for `pvalueOf` are now: `KeyGuarantees`, `AmountGuarantees`,
    `S`, in that order.
  * Type arguments for `padaOf` are now: `KeyGuarantees`, `AmountGuarantees`,
    `S`, in that order.
* `Plutarch.Extra.FixedDecimal`:
  * The removal of `psingletonValue` changes the type signature to return a
  `'Sorted`, `'Nonzero` `Value`.

### Removed

* `Plutarch.Extra.Value`:
 * `psingletonValue`, as this is provided upstream by Plutarch in
   `Plutarch.Api.V1.Value`. This changes type signatures to include a `'Sorted`,
     `NonZero` value (see "Modified" above).
 * `pvalueOf`, as this is provided upstream by Plutarch in
   `Plutarch.Api.V1.Value`.

## 3.8.0 -- 2022-09-26

### Added

* `Plutarch.Extra.Compile`:
  * `mustCompileTracing`, a tracing-enabled equivalent to `mustCompile`.
* `Plutarch.Extra.DebuggableScript`:
  * `DebuggableScript` has label optics for its previous field selectors, under
    the same names.
  * `applyScript`, moved from `Plutarch.Extra.Precompile`.
  * `applyDebuggableArg`, a function for applying an argument to a
    `DebuggableScript` when said argument is provided as a `DebuggableScript.
* `Plutarch.Extra.MultiSig`:
  * `MultiSig` has label optics for its previous field selectors, under the same
    names.
  * `mkMultiSig` for constructing `MultiSig`, which ensures that the structure
    is consistent.
  * `HasField` instance for `"signatories"` in `PMultiSig`.

### Modified

* `Plutarch.Extra.IsData`:
  * `unProductIsData` is now a regular function, not a field accessor.
* `Plutarch.Extra.DebuggableScript`:
  * `DebuggableScript` no longer exports its constructor.
  * `DebuggableScript` no longer has field selectors.
* `Plutarch.Extra.MultiSig`:
  * `MultiSig` no longer exports its constructor.
  * `MultiSig` no longer has field selectors.
  * `PMultiSig` no longer has field selectors.
* `Plutarch.Extra.Precompile`:
  * `debuggableScript` is now a regular function, not a field accessor.
* `Plutarch.Extra.Record`:
  * `runRecordMorphism` is now a regular function, not a field accessor.

### Removed

* `Plutarch.Extra.Precompile`:
  * `applyScript`, now in `Plutarch.Extra.DebuggableScript`.
  * `CompiledTerm'`, as it wasn't being used anywhere or by anything.

## 3.7.1 -- 2022-09-22

### Added

* `applyDebuggableScript` applys `Data` arguments to `DebuggableScript`.

## 3.7.0 -- 2022-09-20

### Moved

* `Plutarch.Extra.Maybe` is entirely moved to
  `Plutonomicon/plutarch-plutus/plutarch-extra`. The module name in
  `plutarch-extra` is identical, so existing code will build without
  problems.

## 3.6.1 -- 2022-09-20

### Added

* `Aeson` instances for Plutus types (in the `Plutarch.Orphans` module)

## 3.6.0 -- 2022-09-14

All additions, removals and changes refer to `Plutarch.Extra.List` unless stated
otherwise.

### Added

* `plookupAssoc`, designed as a very general treatment of list-like structures
  as assoc lists.
* `Plutarch.Extra.Ord` module, containing a new type `POrdering` corresponding
  to the Haskell `Ordering`, as well as `PComparator`, representing a
  \'materialized ordering\'.
* `psort` and `psortBy` in `Plutarch.Extra.Ord`, using sorting networks for
  extra speed, and `PComparator`s.
* `ptryMerge` and `ptryMergeBy` in `Plutarch.Extra.Ord`, for merging list-likes
  sorted by a given `PComparator`.
* `pallUnique` and `pallUniqueBy` in `Plutarch.Extra.Ord`, for verifying the
  uniqueness of the composition of a list-like.
* `pnubSort` and `pnubSortBy`, for eliminating duplicates as well as sorting.
* `precListLookahead` to `Plutarch.Extra.List`, for recursive list elimination
  with a 'look-ahead'.
* `ptryResolveOutputDatum`, an 'erroring' counterpart for `presolveOutputDatum`,
  in `Plutarch.Extra.ScriptContext`.

### Removed

* `pmergeBy` as it is fragile.
* `pmsort` and `pmsortBy`, due to efficiency concerns.
* `pnubSortBy`, `pnubSort`, `pisUniqBy`, `pisUniq`, `pisUniq'`, `pisUniqBy'`
  due to removal of sorting functions or fragility.
* `plookup` and `plookupTuple`, replaced by the more general `plookupAssoc`.
* `pisSorted`, as it is provided by `plutarch-extra` as `pcheckSorted`.
* `pnotNull` and `pfind'`, as they are a bit redundant.
* `pfindDatum` and `ptryFindDatum`, as they're superceded by
  `presolveOutputDatum` and `ptryResolveOutputDatum`, in
  `Plutarch.Extra.ScriptContext`.

### Changed

* `pcheckSorted` and `preverse` are no longer re-exported.
* `pfind'` type arguments are now: content type, list-like
  structure type, `s` tag.
* `pfirstJust` renamed `pfindJust`.
* `pmapMaybe` type arguments are now: list-like structure
  type, 'target' element type, 'source' element type, `s` tag.
* `pfindJust` type arguments are now: 'target' element type, list-like
  structure type, 'source' element type, `s` tag.
* `preplicate` now specifies the order of its type arguments.
* `pisSortedBy` now moved to `Plutarch.Extra.Ord` and uses the new `PComparator`
  functionality.

## 3.5.0 -- 2022-08-30

### Added

* `PlutusTypeDataList` is a new deriving strategy for `ProductIsData`. It will
  only accept Plutarch types that have `PDataRecord` as an `Inner` type.
  Otherwise, it behaves identically to `PlutusTypeNewtype`.

## 3.4.0 -- 2022-08-25

All additions, removals and changes refer to `Plutarch.Extra.Map` unless stated
otherwise.

### Added

* `pmapFromFoldableUnsorted` for constructing unsorted `PMap`s from any
  `Foldable` full of key-value pairs.
* `pmapFromFoldableSorted` for constructing sorted `PMap`s from any `Foldable`
  full of key-value pairs.
* `pkvPairValue` as a value counterpart for `pkvPairKey`.
* `pkeysEqualUnsorted` for doing key set comparisons between unordered `PMap`s.
* `padjust` for applying a function to modify values at a particular key.

### Removed

* `plookup` and `pmap`, as they are now provided by Plutarch itself.
* `pmapFromList`, as it is leaky and unsafe.
* `Plutarch.Extra.Map.Sorted` module, as one of its functions got moved, and the
  other is already provided upstream by Plutarch.
* `Plutarch.Extra.Map.Unsorted` module, as its functionality is either
  suspicious or outright broken throughout.
* `Plutarch.Extra.Value.Unsorted` module, as its functionality is incorrect.

### Changed

* `plookup'` renamed to `ptryLookup`, uses `plookup` internally.
* `pkeys` now produces any `PListLike`, and more clearly specifies its
  guarantees.
* `pupdate`, `pfoldlWithKey` and `pfoldMapWithKey` now only work with
  `Sorted` `PMap`s.
* `pkvPairLt` now only needs a `PPartialOrd` constraint.
* `pkeysEqual` now requires `PIsData k` and `PEq k`, but avoids two intermediate
  lists.
* `pkeysEqual` now only works for sorted `PMap`s.
* `pkeysEqual` now exported from `Plutarch.Extra.Map`.

## 3.3.0 -- 2022-08-23

### Added

* A `Plutarch.Extra.Time` module, containing utilities for working with time and
   time ranges.
* Some utilities for working with closed bounded time ranges, including

  - `PCurrentTime`
  - `pcurrentTime`
  - `currentTime`
  - `passertCurrentTime`
  - `pisWithinCurrentTime`
  - `pisCurrentTimeWithin`

## 3.2.0 -- 2022-08-22

### Changed

* Checks `MultiSig` without the need of passing the whole `PTxInfo`.

## 3.1.0 -- 2022-08-17

### Added

* `Plut` as a replacement for `Top`. This is specialized for kind `S -> Type`.

### Removed

* Uses of `generics-sop` in every module except `Plutarch.Extra.IsData`.

### Changed

* `since`s added to `Plutarch.Extra.Record` functions.
* `(.=)` no longer requires an `SListI` constraint.
* `DeriveGeneric`, `DeriveAnyClass` and `TypeFamilies` are on by default.

## 3.0.3 -- 2022-08-16

### Added

- `#.*`, `#.**`, `#.***` for plutarch function composition. They have similar
  semantics as their counter parts in `Control.Composition`.
- `pfstTuple` and `psndTuple` for `PTuple`.
- Some orphan instances, including

  - `PIsData (PAsData a)`
  - `PTryFrom PData (PAsData PDatumHash)`
  - `PTryFrom PData (PAsData ScriptHash)`
  - `PTryFrom PData (PAsData PUnit)`

- Some useful functions to work with `POutputDatum`.

### Removed

- `pfindTxOutDatum`, please use `presolveOutputDatum` instead.

## 3.0.2 -- 2022-08-09

### Added
 - A `Plutarch.Extra.DebuggableScript` module, containing utilities for lazy
   compilation of scripts-with-tracing as a fallback when the script-without-tracing
   fails. This is useful for testing and benchmarking, since tracing is only turned on
   when error messages are actually needed.
 - A `Plutarch.Extra.Precompile` module, containing utilities for compiling
   scripts and arguments separately and applying them in various ways and from
   various types. This is useful for benchmarking and testing, since it will lead to
   performance increases and more accurate measurements of performance.

## 3.0.1 -- 2022-08-15

### Added

- `PBind` type class, for effect types with meaningful bind semantics. This is a
  direct equivalent to `Bind` from `semigroupoids`.
- `pjoin` and `#>>=`, as direct equivalents to `join` and `>>-` from
  `semigroupoids`, over `Term`s.
- Instances of `PBind` for `PMaybe`, `PMaybeData`, `PList`, `PBuiltinList`,
  `PPair s` (for semigroupal `s`), `PEither e`, `PIdentity` and `PState s`.
- Newtype `PStar` representing Kleisli arrows, as well as some helper functions.
- Instances of `PProfunctor`, `PSemigroupoid`, `PCategory`, `PFunctor`,
  `PApply`, `PApplicative`, `PBind` for `PStar` (in various parameterizations).

## 3.0.0 -- 2022-08-10

This major version bump includes updates to use plutus V2 (post-Vasil) API types.
We have decided that we will _not_ provide backports or updates for V1 API types
in the future.

Where re-exports from `Plutarch.Api.V1` exist, import from the `Plutarch.Api.V2`
modules have be made instead. This will not have any effect on client code, but
should clarify that these functions are indeed suitable for inclusion in V2 scripts.

### Modified
 - Nix flake points at a more recent version of nixpkgs, and temporarily points at a branch of `plutarch-quickcheck`
 - Names of modules referencing specific versions of the API (such as `Plutarch.Api.V1.AssetClass`) have been
   renamed to remove these references (i.e., becoming `Plutarch.Extra.AssetClass`). We will only support the
   more current API version in the future.
 - `pfindTxOutDatum` has been updated to work with V2 style datums (i.e., including a case for inline datums.)

### Removed
 - `plutarch-quickcheck` (aka PQ), which is a dependency of LPE, upgraded to V2 API types as part of a PR that also
   made major changes to its internals. See [here](https://github.com/Liqwid-Labs/plutarch-quickcheck/pull/26).
   As a result, some existing tests for LPE have been temporarily removed. [Issue #53](https://github.com/Liqwid-Labs/liqwid-plutarch-extra/issues/53)
   has been opened to port these tests to PQ2.0

## 2.0.2 -- 2022-08-08

### Changed

 - Scripts compiled with 'mustCompile' now enable deterministic tracing.

## 2.0.1 -- 2022-08-11

### Added

- `pjust` and `pnothing` for easier construction of `PJust` value.
- `pmaybe` which has the same semantics as `Data.Maybe.maybe`.

### Changed

- Rename the original `pamybe` to `pfromMaybe`.

## 2.0.0 -- 2022-08-02

### Added
 - A `Plutarch.Oprhans` module, holding downcasted instances of semigroup and monoid when the upcasted type has the appropriate instances.
 - `pflip` to `Plutarch.Extra.Function`
 - `Plutarch.Extra.IsData` a `PlutusTypeEnumData` as a deriving strategy for `PlutusType`
 - A `Plutarch.Extra.Compile` module, holding a `mustCompile` function to mimic the previous behavior of `compile`

### Changed

 - Update to [`Liqwid.nix`](https://github.com/liqwid-Labs/liqwid-nix)
 - Update to Plutarch version 1.2. See the [CHANGELOG](https://github.com/Plutonomicon/plutarch-plutus/blob/v1.2.0/CHANGELOG.md)
   for full details.
   - The flake now points at the `Plutonomicon` repository, instead of the Liqwid Labs fork.
   - Changes to deriving strategies and constraints may cause some API breakage. In particular,
     `deriving via`, `PMatch`, `PCon` has been eliminated, and redundant `PAsDAta`, `pfromData` have been reduced.

### Removed

 - The `Plutarch.Extra.Other` module has been removed. This held `deriving via` wrappers that are no longer necessary.
 - Tests relating to `Value`s and unsorted `Map`s, since `Plutarch 1.2` removed the `PEq` constraint on unsorted maps.

## 1.3.0 -- 2022-07-20

### Added

- `pmatchAll` and `pmatchAllC`, `pletFields` that gets all Plutarch record fields.
- `Plutarch.Extra.MultiSig`, a basic N of M multisignature validation function.
- `pscriptHashFromAddress`, gets script hash from an address.
- `pisScriptAddress`, checks if given address is script address.
- `pisPubKey`, checks if given credential is a pubkey hash.
- `pfindOutputsToAddress`, finds all TxOuts sent to an Address.
- `pfindTxOutDatum`, finds the data corresponding to a TxOut, if there is one.
- `phasOnlyOneTokenOfCurrencySymbol`, checks if entire value only contain one token of given currency symbol.
- `pon`, mirroring `Data.Function.on`.
- `pbuiltinUncurry`, mirroring `uncurry`.
- `pmaybeData`, mirroring `maybe` for `PMaybeData`.
- `pdjust` for easier construction of `PDJust` value.
- `pdnothing` for easier construction `PDNothing` value.

### Modified

- Fixed `PApplicative` instances that previously not worked due to not using `pfix`.
- Renamed `PType` to `S -> Type`.
- Renamed `mustBePJust` to `passertPJust`.
- Renamed `mustBePDJust` to `passertPDJust`.

## 1.2.0 -- 2022-07-12

### Added

- `PBoring` type class, representing singleton types.
- Instances of `PBoring` for various types.
- `preconst` for `PConst`, which allows safe coercions between different
  'pretend' types.
- `PSemiTraversable` instance for `PTagged`.
- `preplicateA` and `preplicateA_`, allowing for repeated execution of
  `PApplicative`.
- `pwhen` and `punless`, mirroring their Haskell counterparts.
- `preplicate`, mirroring its Haskell counterpart.

### Modified

- `PFunctor` now has a `pfconst` method as a back-end for `#$>` and `#<$`. This
  has a default implementation in terms of `pfmap`.
- `pvoid` can now replace every location with any `PBoring`, not just `PUnit`.
- `PTraversable` now has a `ptraverse_` method, which allows us to avoid
  rebuilding the `PTraversable` if we don't need it anymore. This allows much
  better folding, for example.
- `PSemiTraversable` now has a `psemitraverse_` method, with similar benefits to
  `ptraverse_`.
- `psemifold`, `psemifoldMap` and `psemifoldComonad` gained a `PSubcategory t a`
  constraint, as the 'container' is guaranteed non-empty in such a case.
- Significant performance improvements for `PTraversable` and `PSemiTraversable`
  instances.

## 1.1.0 -- 2022-06-17

### Added

- Convenience wrapper for `DerivePNewtype`: `DerivePNewtype'`, `DerivePConstantViaNewtype'`
- Encode product types as lists: `ProductIsData`, `DerivePConstantViaDataList`
- Encode enum types as integers: `EnumIsData`, `PEnumData` and `DerivePConstantViaEnum`
- Plutarch helper functions: `pmatchEnum`, `pmatchEnumFromData`

#### AssocMap (`Plutarch.Extra.Map`)

- `pupdate`
- `pmapMap` -> `pmap`

#### AssocMap (`Plutarch.Extra.Map.Sorted`)

- `pkeysEqual`
- `pmapUnionWith` -> `punionWith`

#### AssocMap (`Plutarch.Extra.Map.Unsorted`)

- `psort`
- `pkeysEqual`
- `pmapUnionWith` -> `punionWith`

#### Value (`Plutarch.Api.V1.Value`)

- `psymbolValueOf`
- `passetClassValueOf'`
- `pgeqByClass`
- `pgeqByClass'`
- `pgeqBySymbol`

#### Value (`Plutarch.Api.V1.Value.Unsorted`)

- `psort`

#### Maybe (`Plutarch.Extra.Maybe`)

- `pisJust`
- `pisDJust`
- `pfromMaybe`  -> `pmaybe`
- `tcexpectJust` (in `Plutarch.Extra.Maybe`) -> `pexpectJustC` (in `Plutarch.Extra.TermCont`)
- `pmaybeToMaybeData`

#### List (`Plutarch.Extra.List`)

- Re-exports from `plutarch-extra`
- `pnotNull`
- `pnubSortBy`/`pnubSort`
- `pisUniqueBy`/`pisUnique`
- `pmergeBy`
- `pmsortBy`/`pmsort`
- `pfindMap`->`pfirstJust`
- `plookup`
- `plookupTuple`
- `pfind'`
- `pfindMap` -> `pfirstJust`

#### `TermCont` (`Plutarch.Extra.TermCont`)

- Re-exports from `plutarch-extra`
- `tcassert` -> `passertC`
- `pguardWithC`
- 'pguardShowC'
- `tcexpectJust` (in `Plutarch.Extra.Maybe`) -> `pexpectJustC` (in `Plutarch.Extra.TermCont`)

#### Script Context (`Plutarch.Api.V1.ScriptContext`)

- `ptokenSpent` -> `pisTokenSpent`
- `pisUTXOSpent`
- `pvalueSpent`
- `ptxSignedBy`
- `ptryFindDatum`
- `pfindDatum`
- `pfindTxInByTxOutRef`

### Modified

- Rename `PConstantViaDataList` to `DerivePConstantViaDataList`

## 1.0.0 -- 2022-05-24

### Added

* First release<|MERGE_RESOLUTION|>--- conflicted
+++ resolved
@@ -2,8 +2,8 @@
 
 This format is based on [Keep A Changelog](https://keepachangelog.com/en/1.0.0).
 
-<<<<<<< HEAD
-## 3.18.1 -- 2022-12-02
+
+## 3.19.1 -- 2022-12-05
 
 ### Added
 
@@ -12,14 +12,13 @@
 ### Modified
 
 - Added `toEncoding` implementation for `AsBase16Bytes` & `AsBase16Codec` `ToJSON` instances
-=======
+
 ## 3.19.0 -- 2022-12-02
 
 ### Modified
 
 * Fixed a bug allowing state tokens with non-empty names to be minted or
   burned.
->>>>>>> 29a8001c
 
 ## 3.18.0 -- 2022-11-30
 
