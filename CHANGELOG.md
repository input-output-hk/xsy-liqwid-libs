# Revision history for `liqwid-plutarch-extra` (aka "LPE")

This format is based on [Keep A Changelog](https://keepachangelog.com/en/1.0.0).

<<<<<<< HEAD
## 3.19.2 -- 2022-12-07

### Modified

- `Plutarch.Orphans`: `FromJSON` and `ToJSON` of `CurrencySymbol` and
  `TokenName` are now derived, to match the JSON representation that CTL uses.
=======
## 3.20.0 -- 2022-12-03

### Modified

* Bumped Plutarch to 1.3.0.

### Added

* `applyArguments` to `Plutarch.Extra.Script` since it was dropped on Plutus.
* `Plutarch.Numeric.Additiv` is moved from `plutarch-numeric`.
>>>>>>> 79604ece

## 3.19.1 -- 2022-12-05

### Added

- `AsBase16Codec`-based `ToJSON`, `FromJSON` instances for `Datum`

### Modified

- Added `toEncoding` implementation for `AsBase16Bytes` & `AsBase16Codec` `ToJSON` instances

## 3.19.0 -- 2022-12-02

### Modified

* Fixed a bug allowing state tokens with non-empty names to be minted or
  burned.

## 3.18.0 -- 2022-11-30

### Modified

Rename types and functions in module `Plutarch.Extra.Time` in order to avoid
confusion.

* `PCurrentTime` -> `PFullyBoundedTimeRange`
* `pcurrentTime` -> `pgetFullyBoundedTimeRange`
* `currentTime` -> `fullyBoundedTimeRangeFromValidRange`
* `passertCurrentTime` -> `passertFullyBoundedTimeRange`
* `pisWithinCurrentTime` -> `pisWithinTimeRange`
* `pisCurrentTimeWithin` -> `pisTimeRangeWithin`
* `pcurrentTimeDuration` -> `ptimeRangeDuration`

## 3.17.0 -- 2022-11-25

### Modified

* `ToData` instance for `FixedDecimal` now also serializes its type-level tag.
* `FromData` and `UnsafeFromData` instances for `FixedDecimal` now inspect the
  serialized type-level tag to ensure it matches safely.
* `PConstantDecl` for `FixedDecimal` and `PUnsafeLiftDecl` for `PFixedDecimal`
  gain `KnownNat` constraints.
* `PConstantRepr (FixedDecimal unit)` is now `Data`, and `pconstantFromRepr` and
  `pconstantToRepr` defer to the `Data` representation.

## 3.16.0 -- 2022-11-21

### Added

* `ToJSON` and `FromJSON` orphan instances for `PubKeyHash`.

## 3.15.4 -- 2022-11-21

### Added

* `pmax`, `pmin` operating on two terms with a `POrd` instance
* `pmaxBy`, `pminBy`, taking a `PComparator` directly

## 3.15.4 -- 2022-11-17

### Added

* Derived Aeson `ToJSON` & `FromJSON` instances for `PubKeyHash`, `Credential`, `StakingCredential`
* Derived Aeson `ToJSON` & `FromJSON` instances for `FixedDecimal`

## 3.15.3 -- 2022-11-17

### Added

* `eqClasses`, a Haskell equivalent to `peqClasses`.
* `unsafeToAssetClass`, a Haskell equivalent to `punsafeToAssetClass`.

## 3.15.2 -- 2022-11-15

### Added

* `HasLabelled`, a generalization of `HasLabelledGetters` allowing for any type
  of optic.
* `guarantee` and `guarantees`, which parallel `preview` and `previews`, but
  with a default if they 'miss'.

### Modified

* `HasLabelledGetters` is now a synonym for `HasLabelled A_Getter`.
* `HasLabelledGetters` is marked `DEPRECATED`, and will be removed in the next
  major release.

## 3.15.1 -- 2022-11-14

### Added

* `extendedAdaClass` and `pextendedAdaClass` constants for convenience.
* `isExtendedAdaClass` to quickly determine whether we have the ADA extended
  asset class, along with its Plutarch equivalent `pisExtendedAdaClass`.

## 3.15.0 -- 2022-11-11

### Added

* Explain why `punsafeToAssetClassData` and `punsafeToAssetClass` are dangerous
  conversions in general.

### Changed

* `ptoAssetClass` and `ptoAssetClassData` renamed to `punsafeToAssetClass` and
  `punsafeToAssetClassData` respectively.

## 3.14.6 -- 2022-11-11

### Added

* `pextendedAssetClassValueOf'`, a parallel to `passetClassValueOf'`.

## 3.14.5 -- 2022-11-10

### Added

* `ptoAssetClass` and `ptoAssetClassData` for converting `PExtendedAssetClass`
  to `PAssetClass` and `PAssetClassData` respectively.
* `PlyArg` instance for `ExtendedAssetClass`.
* `PlyArgOf` type instance for `ExtendedAssetClass`.

## 3.14.4 -- 2022-11-09

### Added

* `Real` instance for `FixedDecimal`.

## 3.14.3 -- 2022-11-09

### Added

* `inspect`, as a convenient combination of `asks` and `view`.
* `inspects`, as a parallel to `views`.

## 3.14.2 -- 2022-11-09

### Added

* `AssetClass` now has an `UnsafeFromData` instance, derived the same way as
  `FromData` and `ToData`.
* Module `Plutarch.Extra.ExtendedAssetClass`:
  * `ExtendedAssetClass`, designed to provide a runtime distinction between
    `AssetClass`es whose `TokenNames` are arbitrary versus non-arbitrary.
  * Plutarch equivalents to the above: `PExtendedAssetClass`.
  * Helper functions for comparing and retrieving values from
    `PExtendedAssetClass`.

## 3.14.1 -- 2022-11-02

### Added

* In `Plutarch.Extra.Value`:
  - `psymbolValueOf'` for extracting positive and negative amount of a currency
    symbol separately. Particularly useful in a minting policy that supports both
    minting and burning.
* In `Plutarch.Extra.Applicative`:
  - Plutarch level monoid on applicative functors `PAlternative`
  - `PAlternative` instances for:
    * `PMaybe`
    * `PMaybeData`
    * `PList`
    * `PBuiltinList`
  - `ppureIf`
* In `Plutarch.Extra.List`:
  - Delete a value from a list:
    * `pdeleteFirstBy`
    * `ptryDeleteFirstBy`
    * `pdeleteFirst`
  - `plistEqualsBy`
  - Deal with singleton lists:
    * `pisSingleton`
    * `pfromSingleton`
    * `ptryFromSingleton`
* In `Plutarch.Extra.Ord`:
  - `pinsertUniqueBy`
* In `Plutarch.Extra.ScriptContext`:
  - Generate token names:
    * `validatorHashToTokenName` and `pvalidatorHashToTokenName`
    * `scriptHashToTokenName` and `pscriptHashToTokenName`
  - `ptryFromRedeemer` to resolve redeemer
* In `Plutarch.Extra.Time`:
  - `pcurrentTimeDuration`
* In `Plutarch.Extra.Bool`:
  - `passert`

### Modified

* Modified the signature of `pmapMaybe'` in `Plutarch.Extra.List` to allow
  choosing the output list type
* In `Plutarch.Extra.Value`, make `unit` type parameters in the following tagged
  assetclass utilities poly-kinded:
  - `passetClassDataValueT`
  - `psingleValueT'`
  - `passetClassValueOfT'`
  - `passetClassValueOfT`

## 3.14.0 -- 2022-11-01

### Added

* Module `Plutarch.Extra.Deriving` to house derivation helpers.
* Derivation helper for `Semigroup` and `Monoid` via `PInner`, along with a
  _very_ prominent warning about potential misuse.

### Removed

* Overlapping instances of `Semigroup` and `Monoid` via `PInner`.

## 3.13.0 -- 2022-10-31

### Modified

* `pfromInlineDatum` has been renamed `ptryFromInlineDatum`, to match
  conventions.
* `ptryFromOutputDatum` has been renamed `pfromOutputDatum`, to match
  conventions.
* `pfromOutputDatum` has been renamed `ptryFromOutputDatum`, to match
  conventions.
* `pownInput` has been renamed `ptryOwnInput`, to match conventions.
* `pfromDatumHash` has been renamed `ptryFromDatumHash`, to match conventions.
* `pownValue` has been renamed `ptryOwnValue`, to match conventions.

## 3.12.2 -- 2022-10-27

### Added

* Integer power (`#^`) in `Plutarch.Extra.Numeric`.
* `PRationalNoReduce` wrapper in `Plutarch.Extra.Rational`, along with
  conversion functions `pnoReduce` and `preduce'`.

## 3.12.1 -- 2022-10-27

### Added

* In `Plutarch.Extra.FixedDecimal`, zero-cost conversions to/from integers:
  - `toFixedZero`
  - `fromFixedZero`
  - `ptoFixedZero`
  - `pfromFixedZero`

## 3.12.0 -- 2022-10-27

### Added

* `FixedDecimal` Haskell equivalent to `PFixedDecimal`, along with `Num` and
* `Fractional` instances and the following functions:
  - `fixedNumerator`
  - `fixedDenominator`
  - `emul`
  - `ediv`
  - `convertExp`

### Modified

* `PFixedDecimal` is updated so that it represents decimal point range in exponential form.

  Following type and functions are added along with Plutarch numerical instances.
  - `PFixedDecimal`
  - `pfixedNumerator`
  - `pfixedDenominator`
  - `pemul`
  - `pediv`
  - `pconvertExp`
  - `pfromFixedDecimal`
  - `ptoFixedDecimal`
  - `ptoRational`
  - `punsafeMkFixedDecimal`

* old `PFixedDecimal` is renamed and relocated into `Plutarch.Extra.Fixed`.

## 3.11.1 -- 2022-10-27

### Added

* Modifier `GenAssetClass` to provide QuickCheck support for `AssetClass`
* Helper type `AdaClassPresence` for indicating whether `GenAssetClass` should
  generate the ADA class or not

### Modified

* `plutarch-quickcheck` is now a direct dependency, rather than test only.

## 3.11.0 -- 2022-10-25

### Added

* Added a `withStateThread` function (replacing the old function)
  that wraps a minting policy with a unique spend state thread policy

### Modified

* Renamed the old `withStateThread` function to `pwithStateThread`, to
  reflect the fact that it was applied at the plutarch level.

## 3.10.4 -- 2022-10-25

### Changed

* `Plutarch.Extra.AssetClass`:
  * Remove unnecessary `PAsData` wrappers
  * Allow tags of `AssetClass` to be poly-kinded
  * `PlyArg` instance for `AssetClass`

## 3.10.3 -- 2022-10-24

### Added

* Module `Plutarch.Extra.Optics`, containing a utility type family for working
  with labelled-optics-driven records.

## 3.10.2 -- 2022-10-12

### Modified

* `symbolT` and `nameT` are replaced in favor of actual optics.
* `pconstantClass`, `isAdaClass`, `psingleValue'`, `passetClassValueOf'` can now take both
  `Tagged unit AssetClass` and `AssetClass`.

## 3.10.1 -- 2022-10-11

### Added

* Optics for Tagged AssetClasses: `symbolT` and `nameT`. Label optic instance did not work, so
  these helpers were provided.

## 3.10.0 -- 2022-10-06

### Modified

* `Plutarch.Extra.AssetClass`: renamed `pcoerceCls` and `pconstantClass`
  to `pcoerceClass` and `pconstantClass`, respectively.

* `AssetClass`, `PAssetClass`, and `PAssetClassData` now don't have unit tag. Tags should be
  provided with `Tagged` and `PTagged`.

* Tag type tags have been removed from all `AssetClass` utilities.
  - `pisTokenSpent`
  - `passetClassDataValue`
  - `psingleValue`
  - `psingleValue'`
  - `passetClassValueOf`
  - `passetClassValueOf'`
  - `pbyClassComparator'`
  - `phasOneTokenOfAssetClass`
  - `pmatchOrTryRec`

## Added

* Utilities for Tagged Assetclasses
  - `pconstantClsT`
  - `passetClassDataValueT`
  - `psingleValueT'`
  - `passetClassValueOfT`
  - `passetClassValueOfT'`
  - `psymbolAssetClassT`
  - `passetClass`
  - `passetClassData`
  - `passetClassT`
  - `passetClassDataT`

## 3.9.3 -- 2022-10-06

### Added

* `Plutarch.Extra.ScriptContext`, `pfindOwnInput` with V2 types


## 3.9.2 -- 2022-10-04

### Added

* `Plutarch.Extra.StateThread`, with a state thread implementation.

## 3.9.1 -- 2022-09-29

### Added

* `Plutarch.Extra.Bool` : `pcond` function for lisp-like boolean
  conditional-chaining.
* `Plutarch.Extra.Value` :
  * `phasOneTokenOfAssetClass` function for checking
  that a `PValue` contains exactly one of a `PAssetClass`.
  * `phasOneTokenOfSymbol` function for checking that a `PValue` contains exactly
  one token of an `AssetClass`.



## 3.9.0 -- 2022-09-23

### Added

* `Plutarch.Extra.ExchangeRate`: Utilities for working with ExchangeRates at
  the type level.
* `Plutarch.Extra.Rational`: arithmetic and lifting functions for rational types.
* `ToData` and `FromData` instances for `Ratio Integer` to `Plutarch.Orphans`
* `Plutarch.Extra.Value`:
  * `passetClassDataValue` for constructing singleton `PValue`s based on a
    `PAssetClassData`.
  * `pvalue` and `pvaluePositive` for generating a `PValue` from its underlying
    representation, with `NoGuarantees` and `Positive` guarantees, respectively.
  * `passetClassValueOf`, for finding the quantity of a particular `PAssetClass`
    in a `PValue`. A 'ticked' version for working with a Haskell-level
    `AssetClass` also added.
  * `pmatchValueAssets`, for 'pattern-matching' on (underlying representations
    of) `PValue`s.
  * `psplitValue`, for 'separating' the first entry of a `PValue`.
  * A range of `PComparator`s for comparing `PValue`s.
* `Plutarch.Extra.List`:
  * `pfromList`, to turn a Haskell-level list of terms into a `PListLike`.
  * `ptryElimSingle`, which either eliminates a singleton list-like or errors if
    given a non-singleton.
  * `phandleList`, a version of `pelimList` with the arguments re-ordered.
* `Plutarch.Extra.Map`:
  * `plookupGe`, which returns a submap with keys greater than the needle if the
    search is successful.
  * `phandleMin`, a version of `phandleList` for sorted `PMap`s.
* `Plutarch.Extra.Ord`:
  * `plessThanBy` and `pgreaterThanBy`, which are strict comparison versions of
    `pleqBy` and `pgeqBy`.
  * `plessThanMapBy` (and equivalents for the other comparisons), designed for
    comparing two `PMap`s based on a `PComparator` on values, used on shared
    keys.
  * `plessThanValueBy` (and equivalents for the other comparisons), designed for
    comparing two `PValue`s based on a `PComparator` for `PInteger`s, used on
    shared keys.

### Modified

* `Plutarch.Extra.AssetClass`: Modified the old asset-class module to used tagged
  variants. Provides Data and Scott-encoded versions of Assetclasses
  (currency symbol and token name pairs), along with helper functions and
  conversion functions.
  * Field names have changed from `currencySymbol` and `tokenName` to `symbol`
    and `name`, and labeled optics have been added.
* `Plutarch.Extra.ScriptContext`: `pisTokenSpent` now tags a `tag :: Symbol` in
  its type, reflecting the move towards tag AssetClasses
* `Plutarch.Extra.Value`:
  * Changed `passetClassValue` to become `passetClassDataValue`, since it uses
  the data-encoded version.
  * The removal of `psingletonValue` changes the type signature to return a
  `'Sorted`, `'Nonzero` `Value`.
  * The following functions now used tagged `AssetClass`es:
    * `pgeqByClass'`
    * `passetClassValueOf'`
  * `mkSingleValue` renamed to `psingleValue`; its 'ticked' variant is renamed
    analogously.
  * Type arguments for `pvalueOf` are now: `KeyGuarantees`, `AmountGuarantees`,
    `S`, in that order.
  * Type arguments for `padaOf` are now: `KeyGuarantees`, `AmountGuarantees`,
    `S`, in that order.
* `Plutarch.Extra.FixedDecimal`:
  * The removal of `psingletonValue` changes the type signature to return a
  `'Sorted`, `'Nonzero` `Value`.

### Removed

* `Plutarch.Extra.Value`:
 * `psingletonValue`, as this is provided upstream by Plutarch in
   `Plutarch.Api.V1.Value`. This changes type signatures to include a `'Sorted`,
     `NonZero` value (see "Modified" above).
 * `pvalueOf`, as this is provided upstream by Plutarch in
   `Plutarch.Api.V1.Value`.

## 3.8.0 -- 2022-09-26

### Added

* `Plutarch.Extra.Compile`:
  * `mustCompileTracing`, a tracing-enabled equivalent to `mustCompile`.
* `Plutarch.Extra.DebuggableScript`:
  * `DebuggableScript` has label optics for its previous field selectors, under
    the same names.
  * `applyScript`, moved from `Plutarch.Extra.Precompile`.
  * `applyDebuggableArg`, a function for applying an argument to a
    `DebuggableScript` when said argument is provided as a `DebuggableScript.
* `Plutarch.Extra.MultiSig`:
  * `MultiSig` has label optics for its previous field selectors, under the same
    names.
  * `mkMultiSig` for constructing `MultiSig`, which ensures that the structure
    is consistent.
  * `HasField` instance for `"signatories"` in `PMultiSig`.

### Modified

* `Plutarch.Extra.IsData`:
  * `unProductIsData` is now a regular function, not a field accessor.
* `Plutarch.Extra.DebuggableScript`:
  * `DebuggableScript` no longer exports its constructor.
  * `DebuggableScript` no longer has field selectors.
* `Plutarch.Extra.MultiSig`:
  * `MultiSig` no longer exports its constructor.
  * `MultiSig` no longer has field selectors.
  * `PMultiSig` no longer has field selectors.
* `Plutarch.Extra.Precompile`:
  * `debuggableScript` is now a regular function, not a field accessor.
* `Plutarch.Extra.Record`:
  * `runRecordMorphism` is now a regular function, not a field accessor.

### Removed

* `Plutarch.Extra.Precompile`:
  * `applyScript`, now in `Plutarch.Extra.DebuggableScript`.
  * `CompiledTerm'`, as it wasn't being used anywhere or by anything.

## 3.7.1 -- 2022-09-22

### Added

* `applyDebuggableScript` applys `Data` arguments to `DebuggableScript`.

## 3.7.0 -- 2022-09-20

### Moved

* `Plutarch.Extra.Maybe` is entirely moved to
  `Plutonomicon/plutarch-plutus/plutarch-extra`. The module name in
  `plutarch-extra` is identical, so existing code will build without
  problems.

## 3.6.1 -- 2022-09-20

### Added

* `Aeson` instances for Plutus types (in the `Plutarch.Orphans` module)

## 3.6.0 -- 2022-09-14

All additions, removals and changes refer to `Plutarch.Extra.List` unless stated
otherwise.

### Added

* `plookupAssoc`, designed as a very general treatment of list-like structures
  as assoc lists.
* `Plutarch.Extra.Ord` module, containing a new type `POrdering` corresponding
  to the Haskell `Ordering`, as well as `PComparator`, representing a
  \'materialized ordering\'.
* `psort` and `psortBy` in `Plutarch.Extra.Ord`, using sorting networks for
  extra speed, and `PComparator`s.
* `ptryMerge` and `ptryMergeBy` in `Plutarch.Extra.Ord`, for merging list-likes
  sorted by a given `PComparator`.
* `pallUnique` and `pallUniqueBy` in `Plutarch.Extra.Ord`, for verifying the
  uniqueness of the composition of a list-like.
* `pnubSort` and `pnubSortBy`, for eliminating duplicates as well as sorting.
* `precListLookahead` to `Plutarch.Extra.List`, for recursive list elimination
  with a 'look-ahead'.
* `ptryResolveOutputDatum`, an 'erroring' counterpart for `presolveOutputDatum`,
  in `Plutarch.Extra.ScriptContext`.

### Removed

* `pmergeBy` as it is fragile.
* `pmsort` and `pmsortBy`, due to efficiency concerns.
* `pnubSortBy`, `pnubSort`, `pisUniqBy`, `pisUniq`, `pisUniq'`, `pisUniqBy'`
  due to removal of sorting functions or fragility.
* `plookup` and `plookupTuple`, replaced by the more general `plookupAssoc`.
* `pisSorted`, as it is provided by `plutarch-extra` as `pcheckSorted`.
* `pnotNull` and `pfind'`, as they are a bit redundant.
* `pfindDatum` and `ptryFindDatum`, as they're superceded by
  `presolveOutputDatum` and `ptryResolveOutputDatum`, in
  `Plutarch.Extra.ScriptContext`.

### Changed

* `pcheckSorted` and `preverse` are no longer re-exported.
* `pfind'` type arguments are now: content type, list-like
  structure type, `s` tag.
* `pfirstJust` renamed `pfindJust`.
* `pmapMaybe` type arguments are now: list-like structure
  type, 'target' element type, 'source' element type, `s` tag.
* `pfindJust` type arguments are now: 'target' element type, list-like
  structure type, 'source' element type, `s` tag.
* `preplicate` now specifies the order of its type arguments.
* `pisSortedBy` now moved to `Plutarch.Extra.Ord` and uses the new `PComparator`
  functionality.

## 3.5.0 -- 2022-08-30

### Added

* `PlutusTypeDataList` is a new deriving strategy for `ProductIsData`. It will
  only accept Plutarch types that have `PDataRecord` as an `Inner` type.
  Otherwise, it behaves identically to `PlutusTypeNewtype`.

## 3.4.0 -- 2022-08-25

All additions, removals and changes refer to `Plutarch.Extra.Map` unless stated
otherwise.

### Added

* `pmapFromFoldableUnsorted` for constructing unsorted `PMap`s from any
  `Foldable` full of key-value pairs.
* `pmapFromFoldableSorted` for constructing sorted `PMap`s from any `Foldable`
  full of key-value pairs.
* `pkvPairValue` as a value counterpart for `pkvPairKey`.
* `pkeysEqualUnsorted` for doing key set comparisons between unordered `PMap`s.
* `padjust` for applying a function to modify values at a particular key.

### Removed

* `plookup` and `pmap`, as they are now provided by Plutarch itself.
* `pmapFromList`, as it is leaky and unsafe.
* `Plutarch.Extra.Map.Sorted` module, as one of its functions got moved, and the
  other is already provided upstream by Plutarch.
* `Plutarch.Extra.Map.Unsorted` module, as its functionality is either
  suspicious or outright broken throughout.
* `Plutarch.Extra.Value.Unsorted` module, as its functionality is incorrect.

### Changed

* `plookup'` renamed to `ptryLookup`, uses `plookup` internally.
* `pkeys` now produces any `PListLike`, and more clearly specifies its
  guarantees.
* `pupdate`, `pfoldlWithKey` and `pfoldMapWithKey` now only work with
  `Sorted` `PMap`s.
* `pkvPairLt` now only needs a `PPartialOrd` constraint.
* `pkeysEqual` now requires `PIsData k` and `PEq k`, but avoids two intermediate
  lists.
* `pkeysEqual` now only works for sorted `PMap`s.
* `pkeysEqual` now exported from `Plutarch.Extra.Map`.

## 3.3.0 -- 2022-08-23

### Added

* A `Plutarch.Extra.Time` module, containing utilities for working with time and
   time ranges.
* Some utilities for working with closed bounded time ranges, including

  - `PCurrentTime`
  - `pcurrentTime`
  - `currentTime`
  - `passertCurrentTime`
  - `pisWithinCurrentTime`
  - `pisCurrentTimeWithin`

## 3.2.0 -- 2022-08-22

### Changed

* Checks `MultiSig` without the need of passing the whole `PTxInfo`.

## 3.1.0 -- 2022-08-17

### Added

* `Plut` as a replacement for `Top`. This is specialized for kind `S -> Type`.

### Removed

* Uses of `generics-sop` in every module except `Plutarch.Extra.IsData`.

### Changed

* `since`s added to `Plutarch.Extra.Record` functions.
* `(.=)` no longer requires an `SListI` constraint.
* `DeriveGeneric`, `DeriveAnyClass` and `TypeFamilies` are on by default.

## 3.0.3 -- 2022-08-16

### Added

- `#.*`, `#.**`, `#.***` for plutarch function composition. They have similar
  semantics as their counter parts in `Control.Composition`.
- `pfstTuple` and `psndTuple` for `PTuple`.
- Some orphan instances, including

  - `PIsData (PAsData a)`
  - `PTryFrom PData (PAsData PDatumHash)`
  - `PTryFrom PData (PAsData ScriptHash)`
  - `PTryFrom PData (PAsData PUnit)`

- Some useful functions to work with `POutputDatum`.

### Removed

- `pfindTxOutDatum`, please use `presolveOutputDatum` instead.

## 3.0.2 -- 2022-08-09

### Added
 - A `Plutarch.Extra.DebuggableScript` module, containing utilities for lazy
   compilation of scripts-with-tracing as a fallback when the script-without-tracing
   fails. This is useful for testing and benchmarking, since tracing is only turned on
   when error messages are actually needed.
 - A `Plutarch.Extra.Precompile` module, containing utilities for compiling
   scripts and arguments separately and applying them in various ways and from
   various types. This is useful for benchmarking and testing, since it will lead to
   performance increases and more accurate measurements of performance.

## 3.0.1 -- 2022-08-15

### Added

- `PBind` type class, for effect types with meaningful bind semantics. This is a
  direct equivalent to `Bind` from `semigroupoids`.
- `pjoin` and `#>>=`, as direct equivalents to `join` and `>>-` from
  `semigroupoids`, over `Term`s.
- Instances of `PBind` for `PMaybe`, `PMaybeData`, `PList`, `PBuiltinList`,
  `PPair s` (for semigroupal `s`), `PEither e`, `PIdentity` and `PState s`.
- Newtype `PStar` representing Kleisli arrows, as well as some helper functions.
- Instances of `PProfunctor`, `PSemigroupoid`, `PCategory`, `PFunctor`,
  `PApply`, `PApplicative`, `PBind` for `PStar` (in various parameterizations).

## 3.0.0 -- 2022-08-10

This major version bump includes updates to use plutus V2 (post-Vasil) API types.
We have decided that we will _not_ provide backports or updates for V1 API types
in the future.

Where re-exports from `Plutarch.Api.V1` exist, import from the `Plutarch.Api.V2`
modules have be made instead. This will not have any effect on client code, but
should clarify that these functions are indeed suitable for inclusion in V2 scripts.

### Modified
 - Nix flake points at a more recent version of nixpkgs, and temporarily points at a branch of `plutarch-quickcheck`
 - Names of modules referencing specific versions of the API (such as `Plutarch.Api.V1.AssetClass`) have been
   renamed to remove these references (i.e., becoming `Plutarch.Extra.AssetClass`). We will only support the
   more current API version in the future.
 - `pfindTxOutDatum` has been updated to work with V2 style datums (i.e., including a case for inline datums.)

### Removed
 - `plutarch-quickcheck` (aka PQ), which is a dependency of LPE, upgraded to V2 API types as part of a PR that also
   made major changes to its internals. See [here](https://github.com/Liqwid-Labs/plutarch-quickcheck/pull/26).
   As a result, some existing tests for LPE have been temporarily removed. [Issue #53](https://github.com/Liqwid-Labs/liqwid-plutarch-extra/issues/53)
   has been opened to port these tests to PQ2.0

## 2.0.2 -- 2022-08-08

### Changed

 - Scripts compiled with 'mustCompile' now enable deterministic tracing.

## 2.0.1 -- 2022-08-11

### Added

- `pjust` and `pnothing` for easier construction of `PJust` value.
- `pmaybe` which has the same semantics as `Data.Maybe.maybe`.

### Changed

- Rename the original `pamybe` to `pfromMaybe`.

## 2.0.0 -- 2022-08-02

### Added
 - A `Plutarch.Oprhans` module, holding downcasted instances of semigroup and monoid when the upcasted type has the appropriate instances.
 - `pflip` to `Plutarch.Extra.Function`
 - `Plutarch.Extra.IsData` a `PlutusTypeEnumData` as a deriving strategy for `PlutusType`
 - A `Plutarch.Extra.Compile` module, holding a `mustCompile` function to mimic the previous behavior of `compile`

### Changed

 - Update to [`Liqwid.nix`](https://github.com/liqwid-Labs/liqwid-nix)
 - Update to Plutarch version 1.2. See the [CHANGELOG](https://github.com/Plutonomicon/plutarch-plutus/blob/v1.2.0/CHANGELOG.md)
   for full details.
   - The flake now points at the `Plutonomicon` repository, instead of the Liqwid Labs fork.
   - Changes to deriving strategies and constraints may cause some API breakage. In particular,
     `deriving via`, `PMatch`, `PCon` has been eliminated, and redundant `PAsDAta`, `pfromData` have been reduced.

### Removed

 - The `Plutarch.Extra.Other` module has been removed. This held `deriving via` wrappers that are no longer necessary.
 - Tests relating to `Value`s and unsorted `Map`s, since `Plutarch 1.2` removed the `PEq` constraint on unsorted maps.

## 1.3.0 -- 2022-07-20

### Added

- `pmatchAll` and `pmatchAllC`, `pletFields` that gets all Plutarch record fields.
- `Plutarch.Extra.MultiSig`, a basic N of M multisignature validation function.
- `pscriptHashFromAddress`, gets script hash from an address.
- `pisScriptAddress`, checks if given address is script address.
- `pisPubKey`, checks if given credential is a pubkey hash.
- `pfindOutputsToAddress`, finds all TxOuts sent to an Address.
- `pfindTxOutDatum`, finds the data corresponding to a TxOut, if there is one.
- `phasOnlyOneTokenOfCurrencySymbol`, checks if entire value only contain one token of given currency symbol.
- `pon`, mirroring `Data.Function.on`.
- `pbuiltinUncurry`, mirroring `uncurry`.
- `pmaybeData`, mirroring `maybe` for `PMaybeData`.
- `pdjust` for easier construction of `PDJust` value.
- `pdnothing` for easier construction `PDNothing` value.

### Modified

- Fixed `PApplicative` instances that previously not worked due to not using `pfix`.
- Renamed `PType` to `S -> Type`.
- Renamed `mustBePJust` to `passertPJust`.
- Renamed `mustBePDJust` to `passertPDJust`.

## 1.2.0 -- 2022-07-12

### Added

- `PBoring` type class, representing singleton types.
- Instances of `PBoring` for various types.
- `preconst` for `PConst`, which allows safe coercions between different
  'pretend' types.
- `PSemiTraversable` instance for `PTagged`.
- `preplicateA` and `preplicateA_`, allowing for repeated execution of
  `PApplicative`.
- `pwhen` and `punless`, mirroring their Haskell counterparts.
- `preplicate`, mirroring its Haskell counterpart.

### Modified

- `PFunctor` now has a `pfconst` method as a back-end for `#$>` and `#<$`. This
  has a default implementation in terms of `pfmap`.
- `pvoid` can now replace every location with any `PBoring`, not just `PUnit`.
- `PTraversable` now has a `ptraverse_` method, which allows us to avoid
  rebuilding the `PTraversable` if we don't need it anymore. This allows much
  better folding, for example.
- `PSemiTraversable` now has a `psemitraverse_` method, with similar benefits to
  `ptraverse_`.
- `psemifold`, `psemifoldMap` and `psemifoldComonad` gained a `PSubcategory t a`
  constraint, as the 'container' is guaranteed non-empty in such a case.
- Significant performance improvements for `PTraversable` and `PSemiTraversable`
  instances.

## 1.1.0 -- 2022-06-17

### Added

- Convenience wrapper for `DerivePNewtype`: `DerivePNewtype'`, `DerivePConstantViaNewtype'`
- Encode product types as lists: `ProductIsData`, `DerivePConstantViaDataList`
- Encode enum types as integers: `EnumIsData`, `PEnumData` and `DerivePConstantViaEnum`
- Plutarch helper functions: `pmatchEnum`, `pmatchEnumFromData`

#### AssocMap (`Plutarch.Extra.Map`)

- `pupdate`
- `pmapMap` -> `pmap`

#### AssocMap (`Plutarch.Extra.Map.Sorted`)

- `pkeysEqual`
- `pmapUnionWith` -> `punionWith`

#### AssocMap (`Plutarch.Extra.Map.Unsorted`)

- `psort`
- `pkeysEqual`
- `pmapUnionWith` -> `punionWith`

#### Value (`Plutarch.Api.V1.Value`)

- `psymbolValueOf`
- `passetClassValueOf'`
- `pgeqByClass`
- `pgeqByClass'`
- `pgeqBySymbol`

#### Value (`Plutarch.Api.V1.Value.Unsorted`)

- `psort`

#### Maybe (`Plutarch.Extra.Maybe`)

- `pisJust`
- `pisDJust`
- `pfromMaybe`  -> `pmaybe`
- `tcexpectJust` (in `Plutarch.Extra.Maybe`) -> `pexpectJustC` (in `Plutarch.Extra.TermCont`)
- `pmaybeToMaybeData`

#### List (`Plutarch.Extra.List`)

- Re-exports from `plutarch-extra`
- `pnotNull`
- `pnubSortBy`/`pnubSort`
- `pisUniqueBy`/`pisUnique`
- `pmergeBy`
- `pmsortBy`/`pmsort`
- `pfindMap`->`pfirstJust`
- `plookup`
- `plookupTuple`
- `pfind'`
- `pfindMap` -> `pfirstJust`

#### `TermCont` (`Plutarch.Extra.TermCont`)

- Re-exports from `plutarch-extra`
- `tcassert` -> `passertC`
- `pguardWithC`
- 'pguardShowC'
- `tcexpectJust` (in `Plutarch.Extra.Maybe`) -> `pexpectJustC` (in `Plutarch.Extra.TermCont`)

#### Script Context (`Plutarch.Api.V1.ScriptContext`)

- `ptokenSpent` -> `pisTokenSpent`
- `pisUTXOSpent`
- `pvalueSpent`
- `ptxSignedBy`
- `ptryFindDatum`
- `pfindDatum`
- `pfindTxInByTxOutRef`

### Modified

- Rename `PConstantViaDataList` to `DerivePConstantViaDataList`

## 1.0.0 -- 2022-05-24

### Added

* First release<|MERGE_RESOLUTION|>--- conflicted
+++ resolved
@@ -2,14 +2,13 @@
 
 This format is based on [Keep A Changelog](https://keepachangelog.com/en/1.0.0).
 
-<<<<<<< HEAD
-## 3.19.2 -- 2022-12-07
+## 3.20.1 -- 2022-12-08
 
 ### Modified
 
 - `Plutarch.Orphans`: `FromJSON` and `ToJSON` of `CurrencySymbol` and
   `TokenName` are now derived, to match the JSON representation that CTL uses.
-=======
+
 ## 3.20.0 -- 2022-12-03
 
 ### Modified
@@ -20,7 +19,6 @@
 
 * `applyArguments` to `Plutarch.Extra.Script` since it was dropped on Plutus.
 * `Plutarch.Numeric.Additiv` is moved from `plutarch-numeric`.
->>>>>>> 79604ece
 
 ## 3.19.1 -- 2022-12-05
 
