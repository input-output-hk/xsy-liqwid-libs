# Revision history for `plutarch-context-builder`

This format is based on [Keep A Changelog](https://keepachangelog.com/en/1.0.0).

<<<<<<< HEAD
## 2.5.0 -- 2020-09-27

### Added

* Labelled optics for `BaseBuilder`, `MintingBuilder`, `SpendingBuilder`, 
  `UTXO` and `Mint`. These follow the names of the old field selectors, but 
  without disambiguation prefixes: for example, `bbMints` is now `#mints`.

### Modified

* `BaseBuilder`, `MintingBuilder`, `SpendingBuilder`, `UTXO` and `Mint` no 
  longer export their constructors.
* `runChecker` is now a regular function, not a field selector.

### Removed

* Field selectors for `BaseBuilder`, `MintingBuilder`, `SpendingBuilder`, 
  `UTXO` and `Mint`.
=======
## 2.5.0 -- 2020-09-26

### Modified

* `checkBSLength` replaced old `checkByteString`. It checks if `ByteString` is
  at given length.

### Fixed

* `checkTxId` is fixed to follow the new ledger spec and will now look for 32
  bytes long `ByteString`.
>>>>>>> 10e3c119

## 2.4.0 -- 2020-09-14

### Added

* `normalizePair`, `normalizeMap`, `normalizeValue`, `normalizeUTXO`,
  and `normalizeMint` added for normalizing the data. It will combine
  elements with the same "key" with given concatenation function.
* `sortMap` sorts `AssocMap.Map` by the key.
* `mkNormalized` added for normalizing all `Value`s and `Mint`s in `Builder`.
* `checkNormalized` checks if values in the builder are normalized.
* `checkValueNormalized` checks if the given value is normalized.

## 2.3.0 -- 2020-09-13

### Added

* Redeemer map support in general.
* `withRedeemer` attaches a redeemer to a UTxO.
* `mintWith` and `mintSingletonWith` allow minting with a given redeemer
* `checkValidatorRedeemer` ensures that given UTxO have redeemer, if owned by any validator.

### Modified

* `mint` sets the redeemer used for minting to `()` by default.

## 2.2.0 -- 2020-08-22

### Added

* `address` is similar to `credential`, `script`, and `pubKey` but takes `Address` instead.
  It will take `StakingCredential` if the address is provided with one.
* `withStakeCredential` is for adding `StakingCredential` to an UTXO.

## 2.1.0 -- 2020-08-09

### Added

* `Checker` is in charge of composing and construcing checks over `ScriptContext`.
  It is composed with the `contravariant` typeclasses.
* `referenceInput` is added for reference inputs in V2 `ScriptContext`. It act similarly
  to `input` and `output`.
* `withInlineDatum` is for new inline-datum feature in V2. It acts similarly to `withDatum`,
  but it doesn't add datum to `ScriptContext`.
* `mkOutRefIndices` modifies given builder to have "correct" indices.
* `check[Spending|Minting]` are checkers for each context builder.
* `build[Spending|Minting]'` are builder that never fails. If given information is insufficiant it will
  use dummy values. Thus, it is advisable to `build[Spending|Minting]` which comes with minimum checks
  to ensure not to use dummy values.
* `tryBuild[Spending|Minting]` first run `check[Spending|Minting]` and checkers given in argument.
  Then, it returns either `ScriptContext` or list of errors.
* `CheckerError` is sum of `CheckerPos` and `CheckerErrorType`
* `CheckerPos` is possible positions of the errors.
* `CheckerErrorType` is possible errors from checkers.
* `basicError` constructs most general error from given error type.
* `checkAt` updates/overrides checker position.
* `checkFoldable` applys checker of type `a` to foldable `t a`.
* `checkIf` makes checker from predicate and error. It returns given error if predicate is false.
* `checkIfWith` is a combination of `checkIf` and `CheckWith`
* `checkBool` checker for `Bool`. It returns given error when false.
* `checkWith` builds checker via CPS compuation.
* `checkByteString` checks if given `ByteString` is valid.
* `checkPositiveValue` checks if given `Value` only contains Positive value.
* `checkTxId` checks if given `TxId` is valid.
* `handleErrors` runs given `Checker a` with given `a`, returns `a` if checker succeeds, throws error if not.
* `checkSignatures` checks if signatures are correct in given builder.
* `checkZeroSum` checks if builder have equal inflow and outflow of tokens.
* `checkInputs` checks if builder have a valid inputs. It checks credentials, values, and output references.
* `checkReferenceInputs` checks i builder have a valid reference inputs. It checks credentials and values.
* `checkFail` is a checker that always fail with given error.
* `checkMints` checks if builder have a valid mints. It ensures there are no Ada minted.
* `checkFee` checks if builder have a valid fee. It ensures fee only contains Ada value.
* `checkOutputs` checks if builder have a valid outputs. It checks credentials and values.
* `checkDatumPairs` checks if builder have any extra datum-datumhash pair.
* `checkPhase1` is a list of all subcheckers that is required to call a `ScriptContext` phase-1 valid.
* `renderErrors` prettifies given foldable structure of `CheckerError`.
* `flattenValue` flattens given Value into list of tuples.

### Modified

* `Builder` typeclass now requires `Lens' a BaseBuilder` instead of `unpack` to provide setter
  functionalities--used by `mkOutRefIndices`.
  * `unpack` is now a separate function.
* `withTxId` is renamed to `withRefTxId` since it can be confused with `TxId` of `TxInfo`.
* `withOutRef` is renamed to `withRef` in order to follow rest of `withRef*` interfaces.
* `build[Spending|Minting]` are now identical to `tryBuild[Spending|Minting]` but it throws error when
  checker fails.

### Deleted

* `build[Spending|Building|TxInfo]Unsafe` is deprecated in favor of new builders that use checkers.

## 2.0.0 -- 2022-07-25

### Added

* `UTXO` is now properly exposed to the users.
* `Semigroup` and `Monoid` instances for `UTXO`
* `SubBuilder` provides minor builders that produces context smaller than `TxInfo`.
  * `buildTxOut` builds a single `TxOut` from given `UTXO`.
  * `buildTxOuts` builds a list of `TxOut`s from given `SubBuilder`.
  * `buildTxInInfo` builds a single `TxInInfo` from given `UTXO`.
  * `buildTxInInfos` builds a list of `TxInInfo`s from given `SubBuilder`.
  * `buildDatumHashPairs` builds a list of Datum-Hash pair from all
    inputs, outputs, extra data of given builder.
* `TxInfoBuilder` provides builder for builder `TxInfo`; it is a `newtype` wrapper of `BaseBuilder`.
  * `buildTxInfo` builds `TxInfo` from given `TxInfoBuilder`.
* `withSpendingUTXO` sets input validator from given `UTXO`.
* `withSpendingOutRef` sets input validator from given `TxOutRef`.
* `withSpendingOutRefId` sets input validator from given `TxOutRefId`.
* `withSpendingOutRefId` sets input validator from given `TxId`.
* `withSpendingOutRefIdx` sets input validator from given reference index, which is `Integer`.

### Modified

* `UTXO` is now constructed with Monoidal interfaces similar to `BaseBuilder`.
* Multiple `withValue`s will now combine values instead of replacing them.
* `withSpendingUTXO` is updated to use updated `UTXO`.

## 1.0.0 -- 2022-05-18

### Added

* First release<|MERGE_RESOLUTION|>--- conflicted
+++ resolved
@@ -2,7 +2,6 @@
 
 This format is based on [Keep A Changelog](https://keepachangelog.com/en/1.0.0).
 
-<<<<<<< HEAD
 ## 2.5.0 -- 2020-09-27
 
 ### Added
@@ -16,24 +15,18 @@
 * `BaseBuilder`, `MintingBuilder`, `SpendingBuilder`, `UTXO` and `Mint` no 
   longer export their constructors.
 * `runChecker` is now a regular function, not a field selector.
+* `checkBSLength` replaced old `checkByteString`. It checks if `ByteString` is
+  at given length.
 
 ### Removed
 
 * Field selectors for `BaseBuilder`, `MintingBuilder`, `SpendingBuilder`, 
   `UTXO` and `Mint`.
-=======
-## 2.5.0 -- 2020-09-26
-
-### Modified
-
-* `checkBSLength` replaced old `checkByteString`. It checks if `ByteString` is
-  at given length.
 
 ### Fixed
 
 * `checkTxId` is fixed to follow the new ledger spec and will now look for 32
   bytes long `ByteString`.
->>>>>>> 10e3c119
 
 ## 2.4.0 -- 2020-09-14
 
