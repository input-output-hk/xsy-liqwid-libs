# Revision history for `liqwid-plutarch-extra` (aka "LPE")

This format is based on [Keep A Changelog](https://keepachangelog.com/en/1.0.0).

<<<<<<< HEAD
## 3.6.1 -- 2022-09-20

### Added

* `Aeson` instances for Plutus types (in the `Plutarch.Orphans` module)
=======
## 3.7.0 -- 2022-09-20

### Moved

* `Plutarch.Extra.Maybe` is entirely moved to
  `Plutonomicon/plutarch-plutus/plutarch-extra`. The module name in
  `plutarch-extra` is identical, so existing code will build without
  problems.
>>>>>>> f8d0f0e3

## 3.6.0 -- 2022-09-14

All additions, removals and changes refer to `Plutarch.Extra.List` unless stated
otherwise.

### Added

* `plookupAssoc`, designed as a very general treatment of list-like structures
  as assoc lists.
* `Plutarch.Extra.Ord` module, containing a new type `POrdering` corresponding
  to the Haskell `Ordering`, as well as `PComparator`, representing a
  \'materialized ordering\'.
* `psort` and `psortBy` in `Plutarch.Extra.Ord`, using sorting networks for
  extra speed, and `PComparator`s.
* `ptryMerge` and `ptryMergeBy` in `Plutarch.Extra.Ord`, for merging list-likes
  sorted by a given `PComparator`.
* `pallUnique` and `pallUniqueBy` in `Plutarch.Extra.Ord`, for verifying the
  uniqueness of the composition of a list-like.
* `pnubSort` and `pnubSortBy`, for eliminating duplicates as well as sorting.
* `precListLookahead` to `Plutarch.Extra.List`, for recursive list elimination
  with a 'look-ahead'.
* `ptryResolveOutputDatum`, an 'erroring' counterpart for `presolveOutputDatum`,
  in `Plutarch.Extra.ScriptContext`.

### Removed

* `pmergeBy` as it is fragile.
* `pmsort` and `pmsortBy`, due to efficiency concerns.
* `pnubSortBy`, `pnubSort`, `pisUniqBy`, `pisUniq`, `pisUniq'`, `pisUniqBy'`
  due to removal of sorting functions or fragility.
* `plookup` and `plookupTuple`, replaced by the more general `plookupAssoc`.
* `pisSorted`, as it is provided by `plutarch-extra` as `pcheckSorted`.
* `pnotNull` and `pfind'`, as they are a bit redundant.
* `pfindDatum` and `ptryFindDatum`, as they're superceded by
  `presolveOutputDatum` and `ptryResolveOutputDatum`, in
  `Plutarch.Extra.ScriptContext`.

### Changed

* `pcheckSorted` and `preverse` are no longer re-exported.
* `pfind'` type arguments are now: content type, list-like
  structure type, `s` tag.
* `pfirstJust` renamed `pfindJust`.
* `pmapMaybe` type arguments are now: list-like structure
  type, 'target' element type, 'source' element type, `s` tag.
* `pfindJust` type arguments are now: 'target' element type, list-like
  structure type, 'source' element type, `s` tag.
* `preplicate` now specifies the order of its type arguments.
* `pisSortedBy` now moved to `Plutarch.Extra.Ord` and uses the new `PComparator`
  functionality.

## 3.5.0 -- 2022-08-30

### Added

* `PlutusTypeDataList` is a new deriving strategy for `ProductIsData`. It will
  only accept Plutarch types that have `PDataRecord` as an `Inner` type.
  Otherwise, it behaves identically to `PlutusTypeNewtype`.

## 3.4.0 -- 2022-08-25

All additions, removals and changes refer to `Plutarch.Extra.Map` unless stated
otherwise.

### Added

* `pmapFromFoldableUnsorted` for constructing unsorted `PMap`s from any
  `Foldable` full of key-value pairs.
* `pmapFromFoldableSorted` for constructing sorted `PMap`s from any `Foldable`
  full of key-value pairs.
* `pkvPairValue` as a value counterpart for `pkvPairKey`.
* `pkeysEqualUnsorted` for doing key set comparisons between unordered `PMap`s.
* `padjust` for applying a function to modify values at a particular key.

### Removed

* `plookup` and `pmap`, as they are now provided by Plutarch itself.
* `pmapFromList`, as it is leaky and unsafe.
* `Plutarch.Extra.Map.Sorted` module, as one of its functions got moved, and the
  other is already provided upstream by Plutarch.
* `Plutarch.Extra.Map.Unsorted` module, as its functionality is either
  suspicious or outright broken throughout.
* `Plutarch.Extra.Value.Unsorted` module, as its functionality is incorrect.

### Changed

* `plookup'` renamed to `ptryLookup`, uses `plookup` internally.
* `pkeys` now produces any `PListLike`, and more clearly specifies its
  guarantees.
* `pupdate`, `pfoldlWithKey` and `pfoldMapWithKey` now only work with
  `Sorted` `PMap`s.
* `pkvPairLt` now only needs a `PPartialOrd` constraint.
* `pkeysEqual` now requires `PIsData k` and `PEq k`, but avoids two intermediate
  lists.
* `pkeysEqual` now only works for sorted `PMap`s.
* `pkeysEqual` now exported from `Plutarch.Extra.Map`.

## 3.3.0 -- 2022-08-23

### Added

* A `Plutarch.Extra.Time` module, containing utilities for working with time and
   time ranges.
* Some utilities for working with closed bounded time ranges, including

  - `PCurrentTime`
  - `pcurrentTime`
  - `currentTime`
  - `passertCurrentTime`
  - `pisWithinCurrentTime`
  - `pisCurrentTimeWithin`

## 3.2.0 -- 2022-08-22

### Changed

* Checks `MultiSig` without the need of passing the whole `PTxInfo`.

## 3.1.0 -- 2022-08-17

### Added

* `Plut` as a replacement for `Top`. This is specialized for kind `S -> Type`.

### Removed

* Uses of `generics-sop` in every module except `Plutarch.Extra.IsData`.

### Changed

* `since`s added to `Plutarch.Extra.Record` functions.
* `(.=)` no longer requires an `SListI` constraint.
* `DeriveGeneric`, `DeriveAnyClass` and `TypeFamilies` are on by default.

## 3.0.3 -- 2022-08-16

### Added

- `#.*`, `#.**`, `#.***` for plutarch function composition. They have similar
  semantics as their counter parts in `Control.Composition`.
- `pfstTuple` and `psndTuple` for `PTuple`.
- Some orphan instances, including

  - `PIsData (PAsData a)`
  - `PTryFrom PData (PAsData PDatumHash)`
  - `PTryFrom PData (PAsData ScriptHash)`
  - `PTryFrom PData (PAsData PUnit)`

- Some useful functions to work with `POutputDatum`.

### Removed

- `pfindTxOutDatum`, please use `presolveOutputDatum` instead.

## 3.0.2 -- 2022-08-09

### Added
 - A `Plutarch.Extra.DebuggableScript` module, containing utilities for lazy
   compilation of scripts-with-tracing as a fallback when the script-without-tracing
   fails. This is useful for testing and benchmarking, since tracing is only turned on
   when error messages are actually needed.
 - A `Plutarch.Extra.Precompile` module, containing utilities for compiling
   scripts and arguments separately and applying them in various ways and from
   various types. This is useful for benchmarking and testing, since it will lead to
   performance increases and more accurate measurements of performance.

## 3.0.1 -- 2022-08-15

### Added

- `PBind` type class, for effect types with meaningful bind semantics. This is a
  direct equivalent to `Bind` from `semigroupoids`.
- `pjoin` and `#>>=`, as direct equivalents to `join` and `>>-` from
  `semigroupoids`, over `Term`s.
- Instances of `PBind` for `PMaybe`, `PMaybeData`, `PList`, `PBuiltinList`,
  `PPair s` (for semigroupal `s`), `PEither e`, `PIdentity` and `PState s`.
- Newtype `PStar` representing Kleisli arrows, as well as some helper functions.
- Instances of `PProfunctor`, `PSemigroupoid`, `PCategory`, `PFunctor`,
  `PApply`, `PApplicative`, `PBind` for `PStar` (in various parameterizations).

## 3.0.0 -- 2022-08-10

This major version bump includes updates to use plutus V2 (post-Vasil) API types.
We have decided that we will _not_ provide backports or updates for V1 API types
in the future.

Where re-exports from `Plutarch.Api.V1` exist, import from the `Plutarch.Api.V2`
modules have be made instead. This will not have any effect on client code, but
should clarify that these functions are indeed suitable for inclusion in V2 scripts.

### Modified
 - Nix flake points at a more recent version of nixpkgs, and temporarily points at a branch of `plutarch-quickcheck`
 - Names of modules referencing specific versions of the API (such as `Plutarch.Api.V1.AssetClass`) have been
   renamed to remove these references (i.e., becoming `Plutarch.Extra.AssetClass`). We will only support the
   more current API version in the future.
 - `pfindTxOutDatum` has been updated to work with V2 style datums (i.e., including a case for inline datums.)

### Removed
 - `plutarch-quickcheck` (aka PQ), which is a dependency of LPE, upgraded to V2 API types as part of a PR that also
   made major changes to its internals. See [here](https://github.com/Liqwid-Labs/plutarch-quickcheck/pull/26).
   As a result, some existing tests for LPE have been temporarily removed. [Issue #53](https://github.com/Liqwid-Labs/liqwid-plutarch-extra/issues/53)
   has been opened to port these tests to PQ2.0

## 2.0.2 -- 2022-08-08

### Changed

 - Scripts compiled with 'mustCompile' now enable deterministic tracing.

## 2.0.1 -- 2022-08-11

### Added

- `pjust` and `pnothing` for easier construction of `PJust` value.
- `pmaybe` which has the same semantics as `Data.Maybe.maybe`.

### Changed

- Rename the original `pamybe` to `pfromMaybe`.

## 2.0.0 -- 2022-08-02

### Added
 - A `Plutarch.Oprhans` module, holding downcasted instances of semigroup and monoid when the upcasted type has the appropriate instances.
 - `pflip` to `Plutarch.Extra.Function`
 - `Plutarch.Extra.IsData` a `PlutusTypeEnumData` as a deriving strategy for `PlutusType`
 - A `Plutarch.Extra.Compile` module, holding a `mustCompile` function to mimic the previous behavior of `compile`

### Changed

 - Update to [`Liqwid.nix`](https://github.com/liqwid-Labs/liqwid-nix)
 - Update to Plutarch version 1.2. See the [CHANGELOG](https://github.com/Plutonomicon/plutarch-plutus/blob/v1.2.0/CHANGELOG.md)
   for full details.
   - The flake now points at the `Plutonomicon` repository, instead of the Liqwid Labs fork.
   - Changes to deriving strategies and constraints may cause some API breakage. In particular,
     `deriving via`, `PMatch`, `PCon` has been eliminated, and redundant `PAsDAta`, `pfromData` have been reduced.

### Removed

 - The `Plutarch.Extra.Other` module has been removed. This held `deriving via` wrappers that are no longer necessary.
 - Tests relating to `Value`s and unsorted `Map`s, since `Plutarch 1.2` removed the `PEq` constraint on unsorted maps.

## 1.3.0 -- 2022-07-20

### Added

- `pmatchAll` and `pmatchAllC`, `pletFields` that gets all Plutarch record fields.
- `Plutarch.Extra.MultiSig`, a basic N of M multisignature validation function.
- `pscriptHashFromAddress`, gets script hash from an address.
- `pisScriptAddress`, checks if given address is script address.
- `pisPubKey`, checks if given credential is a pubkey hash.
- `pfindOutputsToAddress`, finds all TxOuts sent to an Address.
- `pfindTxOutDatum`, finds the data corresponding to a TxOut, if there is one.
- `phasOnlyOneTokenOfCurrencySymbol`, checks if entire value only contain one token of given currency symbol.
- `pon`, mirroring `Data.Function.on`.
- `pbuiltinUncurry`, mirroring `uncurry`.
- `pmaybeData`, mirroring `maybe` for `PMaybeData`.
- `pdjust` for easier construction of `PDJust` value.
- `pdnothing` for easier construction `PDNothing` value.

### Modified

- Fixed `PApplicative` instances that previously not worked due to not using `pfix`.
- Renamed `PType` to `S -> Type`.
- Renamed `mustBePJust` to `passertPJust`.
- Renamed `mustBePDJust` to `passertPDJust`.

## 1.2.0 -- 2022-07-12

### Added

- `PBoring` type class, representing singleton types.
- Instances of `PBoring` for various types.
- `preconst` for `PConst`, which allows safe coercions between different
  'pretend' types.
- `PSemiTraversable` instance for `PTagged`.
- `preplicateA` and `preplicateA_`, allowing for repeated execution of
  `PApplicative`.
- `pwhen` and `punless`, mirroring their Haskell counterparts.
- `preplicate`, mirroring its Haskell counterpart.

### Modified

- `PFunctor` now has a `pfconst` method as a back-end for `#$>` and `#<$`. This
  has a default implementation in terms of `pfmap`.
- `pvoid` can now replace every location with any `PBoring`, not just `PUnit`.
- `PTraversable` now has a `ptraverse_` method, which allows us to avoid
  rebuilding the `PTraversable` if we don't need it anymore. This allows much
  better folding, for example.
- `PSemiTraversable` now has a `psemitraverse_` method, with similar benefits to
  `ptraverse_`.
- `psemifold`, `psemifoldMap` and `psemifoldComonad` gained a `PSubcategory t a`
  constraint, as the 'container' is guaranteed non-empty in such a case.
- Significant performance improvements for `PTraversable` and `PSemiTraversable`
  instances.

## 1.1.0 -- 2022-06-17

### Added

- Convenience wrapper for `DerivePNewtype`: `DerivePNewtype'`, `DerivePConstantViaNewtype'`
- Encode product types as lists: `ProductIsData`, `DerivePConstantViaDataList`
- Encode enum types as integers: `EnumIsData`, `PEnumData` and `DerivePConstantViaEnum`
- Plutarch helper functions: `pmatchEnum`, `pmatchEnumFromData`

#### AssocMap (`Plutarch.Extra.Map`)

- `pupdate`
- `pmapMap` -> `pmap`

#### AssocMap (`Plutarch.Extra.Map.Sorted`)

- `pkeysEqual`
- `pmapUnionWith` -> `punionWith`

#### AssocMap (`Plutarch.Extra.Map.Unsorted`)

- `psort`
- `pkeysEqual`
- `pmapUnionWith` -> `punionWith`

#### Value (`Plutarch.Api.V1.Value`)

- `psymbolValueOf`
- `passetClassValueOf'`
- `pgeqByClass`
- `pgeqByClass'`
- `pgeqBySymbol`

#### Value (`Plutarch.Api.V1.Value.Unsorted`)

- `psort`

#### Maybe (`Plutarch.Extra.Maybe`)

- `pisJust`
- `pisDJust`
- `pfromMaybe`  -> `pmaybe`
- `tcexpectJust` (in `Plutarch.Extra.Maybe`) -> `pexpectJustC` (in `Plutarch.Extra.TermCont`)
- `pmaybeToMaybeData`

#### List (`Plutarch.Extra.List`)

- Re-exports from `plutarch-extra`
- `pnotNull`
- `pnubSortBy`/`pnubSort`
- `pisUniqueBy`/`pisUnique`
- `pmergeBy`
- `pmsortBy`/`pmsort`
- `pfindMap`->`pfirstJust`
- `plookup`
- `plookupTuple`
- `pfind'`
- `pfindMap` -> `pfirstJust`

#### `TermCont` (`Plutarch.Extra.TermCont`)

- Re-exports from `plutarch-extra`
- `tcassert` -> `passertC`
- `pguardWithC`
- 'pguardShowC'
- `tcexpectJust` (in `Plutarch.Extra.Maybe`) -> `pexpectJustC` (in `Plutarch.Extra.TermCont`)

#### Script Context (`Plutarch.Api.V1.ScriptContext`)

- `ptokenSpent` -> `pisTokenSpent`
- `pisUTXOSpent`
- `pvalueSpent`
- `ptxSignedBy`
- `ptryFindDatum`
- `pfindDatum`
- `pfindTxInByTxOutRef`

### Modified

- Rename `PConstantViaDataList` to `DerivePConstantViaDataList`

## 1.0.0 -- 2022-05-24

### Added

* First release<|MERGE_RESOLUTION|>--- conflicted
+++ resolved
@@ -2,13 +2,6 @@
 
 This format is based on [Keep A Changelog](https://keepachangelog.com/en/1.0.0).
 
-<<<<<<< HEAD
-## 3.6.1 -- 2022-09-20
-
-### Added
-
-* `Aeson` instances for Plutus types (in the `Plutarch.Orphans` module)
-=======
 ## 3.7.0 -- 2022-09-20
 
 ### Moved
@@ -17,7 +10,12 @@
   `Plutonomicon/plutarch-plutus/plutarch-extra`. The module name in
   `plutarch-extra` is identical, so existing code will build without
   problems.
->>>>>>> f8d0f0e3
+
+## 3.6.1 -- 2022-09-20
+
+### Added
+
+* `Aeson` instances for Plutus types (in the `Plutarch.Orphans` module)
 
 ## 3.6.0 -- 2022-09-14
 
