{
  "nodes": {
    "HTTP": {
      "flake": false,
      "locked": {
        "lastModified": 1451647621,
        "narHash": "sha256-oHIyw3x0iKBexEo49YeUDV1k74ZtyYKGR2gNJXXRxts=",
        "owner": "phadej",
        "repo": "HTTP",
        "rev": "9bc0996d412fef1787449d841277ef663ad9a915",
        "type": "github"
      },
      "original": {
        "owner": "phadej",
        "repo": "HTTP",
        "type": "github"
      }
    },
<<<<<<< HEAD
    "HTTP_2": {
      "flake": false,
      "locked": {
        "lastModified": 1451647621,
        "narHash": "sha256-oHIyw3x0iKBexEo49YeUDV1k74ZtyYKGR2gNJXXRxts=",
        "owner": "phadej",
        "repo": "HTTP",
        "rev": "9bc0996d412fef1787449d841277ef663ad9a915",
        "type": "github"
      },
      "original": {
        "owner": "phadej",
        "repo": "HTTP",
        "type": "github"
      }
    },
=======
>>>>>>> 4d5dfc0d
    "cabal-32": {
      "flake": false,
      "locked": {
        "lastModified": 1603716527,
        "narHash": "sha256-X0TFfdD4KZpwl0Zr6x+PLxUt/VyKQfX7ylXHdmZIL+w=",
        "owner": "haskell",
        "repo": "cabal",
        "rev": "48bf10787e27364730dd37a42b603cee8d6af7ee",
        "type": "github"
      },
      "original": {
        "owner": "haskell",
        "ref": "3.2",
        "repo": "cabal",
        "type": "github"
      }
    },
    "cabal-32_2": {
      "flake": false,
      "locked": {
        "lastModified": 1603716527,
        "narHash": "sha256-X0TFfdD4KZpwl0Zr6x+PLxUt/VyKQfX7ylXHdmZIL+w=",
        "owner": "haskell",
        "repo": "cabal",
        "rev": "48bf10787e27364730dd37a42b603cee8d6af7ee",
        "type": "github"
      },
      "original": {
        "owner": "haskell",
        "ref": "3.2",
        "repo": "cabal",
        "type": "github"
      }
    },
    "cabal-34": {
      "flake": false,
      "locked": {
        "lastModified": 1640353650,
        "narHash": "sha256-N1t6M3/wqj90AEdRkeC8i923gQYUpzSr8b40qVOZ1Rk=",
        "owner": "haskell",
        "repo": "cabal",
        "rev": "942639c18c0cd8ec53e0a6f8d120091af35312cd",
        "type": "github"
      },
      "original": {
        "owner": "haskell",
        "ref": "3.4",
        "repo": "cabal",
        "type": "github"
      }
    },
    "cabal-34_2": {
      "flake": false,
      "locked": {
        "lastModified": 1640353650,
        "narHash": "sha256-N1t6M3/wqj90AEdRkeC8i923gQYUpzSr8b40qVOZ1Rk=",
        "owner": "haskell",
        "repo": "cabal",
        "rev": "942639c18c0cd8ec53e0a6f8d120091af35312cd",
        "type": "github"
      },
      "original": {
        "owner": "haskell",
        "ref": "3.4",
        "repo": "cabal",
        "type": "github"
      }
    },
    "cabal-36": {
      "flake": false,
      "locked": {
<<<<<<< HEAD
        "lastModified": 1641652457,
        "narHash": "sha256-BlFPKP4C4HRUJeAbdembX1Rms1LD380q9s0qVDeoAak=",
        "owner": "haskell",
        "repo": "cabal",
        "rev": "f27667f8ec360c475027dcaee0138c937477b070",
=======
        "lastModified": 1652788515,
        "narHash": "sha256-l0KgomRi6YhEoOlFnBYEXhnZO2+PW68rhfUrbMXjhCQ=",
        "owner": "input-output-hk",
        "repo": "cardano-base",
        "rev": "631cb6cf1fa01ab346233b610a38b3b4cba6e6ab",
>>>>>>> 4d5dfc0d
        "type": "github"
      },
      "original": {
        "owner": "haskell",
        "ref": "3.6",
        "repo": "cabal",
        "type": "github"
      }
    },
    "cabal-36_2": {
      "flake": false,
      "locked": {
        "lastModified": 1641652457,
        "narHash": "sha256-BlFPKP4C4HRUJeAbdembX1Rms1LD380q9s0qVDeoAak=",
        "owner": "haskell",
        "repo": "cabal",
        "rev": "f27667f8ec360c475027dcaee0138c937477b070",
        "type": "github"
      },
      "original": {
        "owner": "haskell",
        "ref": "3.6",
        "repo": "cabal",
        "type": "github"
      }
    },
    "cardano-base": {
      "flake": false,
      "locked": {
<<<<<<< HEAD
        "lastModified": 1652788515,
        "narHash": "sha256-l0KgomRi6YhEoOlFnBYEXhnZO2+PW68rhfUrbMXjhCQ=",
        "owner": "input-output-hk",
        "repo": "cardano-base",
        "rev": "631cb6cf1fa01ab346233b610a38b3b4cba6e6ab",
        "type": "github"
      },
      "original": {
        "owner": "input-output-hk",
        "repo": "cardano-base",
=======
        "lastModified": 1653997332,
        "narHash": "sha256-E+YSfUsvxdoOr7n7fz4xd7zb4z8XBRGNYOKipc2A1pw=",
        "owner": "mlabs-haskell",
        "repo": "cardano-prelude",
        "rev": "713c7ae79a4d538fcd653c976a652913df1567b9",
        "type": "github"
      },
      "original": {
        "owner": "mlabs-haskell",
        "repo": "cardano-prelude",
        "rev": "713c7ae79a4d538fcd653c976a652913df1567b9",
>>>>>>> 4d5dfc0d
        "type": "github"
      }
    },
    "cardano-base_2": {
      "flake": false,
      "locked": {
        "lastModified": 1652788515,
        "narHash": "sha256-l0KgomRi6YhEoOlFnBYEXhnZO2+PW68rhfUrbMXjhCQ=",
        "owner": "input-output-hk",
        "repo": "cardano-base",
        "rev": "631cb6cf1fa01ab346233b610a38b3b4cba6e6ab",
        "type": "github"
      },
      "original": {
        "owner": "input-output-hk",
        "repo": "cardano-base",
        "type": "github"
      }
    },
    "cardano-crypto": {
      "flake": false,
      "locked": {
        "lastModified": 1621376239,
        "narHash": "sha256-oxIOVlgm07FAEmgGRF1C2me9TXqVxQulEOcJ22zpTRs=",
        "owner": "input-output-hk",
        "repo": "cardano-crypto",
        "rev": "07397f0e50da97eaa0575d93bee7ac4b2b2576ec",
        "type": "github"
      },
      "original": {
        "owner": "input-output-hk",
        "repo": "cardano-crypto",
        "rev": "07397f0e50da97eaa0575d93bee7ac4b2b2576ec",
        "type": "github"
      }
    },
<<<<<<< HEAD
    "cardano-crypto_2": {
      "flake": false,
      "locked": {
        "lastModified": 1621376239,
        "narHash": "sha256-oxIOVlgm07FAEmgGRF1C2me9TXqVxQulEOcJ22zpTRs=",
        "owner": "input-output-hk",
        "repo": "cardano-crypto",
        "rev": "07397f0e50da97eaa0575d93bee7ac4b2b2576ec",
        "type": "github"
      },
      "original": {
        "owner": "input-output-hk",
        "repo": "cardano-crypto",
        "rev": "07397f0e50da97eaa0575d93bee7ac4b2b2576ec",
        "type": "github"
      }
    },
    "cardano-prelude": {
      "flake": false,
      "locked": {
        "lastModified": 1653997332,
        "narHash": "sha256-E+YSfUsvxdoOr7n7fz4xd7zb4z8XBRGNYOKipc2A1pw=",
        "owner": "mlabs-haskell",
        "repo": "cardano-prelude",
        "rev": "713c7ae79a4d538fcd653c976a652913df1567b9",
        "type": "github"
      },
      "original": {
        "owner": "mlabs-haskell",
        "repo": "cardano-prelude",
        "rev": "713c7ae79a4d538fcd653c976a652913df1567b9",
        "type": "github"
      }
    },
    "cardano-prelude_2": {
      "flake": false,
      "locked": {
        "lastModified": 1653997332,
        "narHash": "sha256-E+YSfUsvxdoOr7n7fz4xd7zb4z8XBRGNYOKipc2A1pw=",
        "owner": "mlabs-haskell",
        "repo": "cardano-prelude",
        "rev": "713c7ae79a4d538fcd653c976a652913df1567b9",
        "type": "github"
      },
      "original": {
        "owner": "mlabs-haskell",
        "repo": "cardano-prelude",
        "rev": "713c7ae79a4d538fcd653c976a652913df1567b9",
        "type": "github"
      }
    },
    "cardano-repo-tool": {
      "flake": false,
      "locked": {
        "lastModified": 1624584417,
        "narHash": "sha256-YSepT97PagR/1jTYV/Yer8a2GjFe9+tTwaTCHxuK50M=",
        "owner": "input-output-hk",
        "repo": "cardano-repo-tool",
        "rev": "30e826ed8f00e3e154453b122a6f3d779b2f73ec",
        "type": "github"
      },
      "original": {
        "owner": "input-output-hk",
        "repo": "cardano-repo-tool",
        "type": "github"
      }
    },
    "cardano-repo-tool_2": {
      "flake": false,
      "locked": {
        "lastModified": 1624584417,
        "narHash": "sha256-YSepT97PagR/1jTYV/Yer8a2GjFe9+tTwaTCHxuK50M=",
        "owner": "input-output-hk",
        "repo": "cardano-repo-tool",
        "rev": "30e826ed8f00e3e154453b122a6f3d779b2f73ec",
        "type": "github"
      },
      "original": {
        "owner": "input-output-hk",
        "repo": "cardano-repo-tool",
        "type": "github"
      }
    },
    "cardano-shell": {
      "flake": false,
      "locked": {
        "lastModified": 1608537748,
        "narHash": "sha256-PulY1GfiMgKVnBci3ex4ptk2UNYMXqGjJOxcPy2KYT4=",
        "owner": "input-output-hk",
        "repo": "cardano-shell",
        "rev": "9392c75087cb9a3d453998f4230930dea3a95725",
        "type": "github"
      },
      "original": {
        "owner": "input-output-hk",
        "repo": "cardano-shell",
        "type": "github"
      }
    },
    "cardano-shell_2": {
      "flake": false,
      "locked": {
        "lastModified": 1608537748,
        "narHash": "sha256-PulY1GfiMgKVnBci3ex4ptk2UNYMXqGjJOxcPy2KYT4=",
        "owner": "input-output-hk",
        "repo": "cardano-shell",
        "rev": "9392c75087cb9a3d453998f4230930dea3a95725",
        "type": "github"
      },
      "original": {
        "owner": "input-output-hk",
        "repo": "cardano-shell",
        "type": "github"
      }
    },
=======
>>>>>>> 4d5dfc0d
    "flake-utils": {
      "locked": {
        "lastModified": 1644229661,
        "narHash": "sha256-1YdnJAsNy69bpcjuoKdOYQX0YxZBiCYZo4Twxerqv7k=",
        "owner": "numtide",
        "repo": "flake-utils",
        "rev": "3cecb5b042f7f209c56ffd8371b2711a290ec797",
<<<<<<< HEAD
        "type": "github"
      },
      "original": {
        "owner": "numtide",
        "repo": "flake-utils",
        "type": "github"
      }
    },
    "flake-utils_2": {
      "locked": {
        "lastModified": 1644229661,
        "narHash": "sha256-1YdnJAsNy69bpcjuoKdOYQX0YxZBiCYZo4Twxerqv7k=",
        "owner": "numtide",
        "repo": "flake-utils",
        "rev": "3cecb5b042f7f209c56ffd8371b2711a290ec797",
        "type": "github"
      },
      "original": {
        "owner": "numtide",
        "repo": "flake-utils",
        "type": "github"
      }
    },
    "flat": {
      "flake": false,
      "locked": {
        "lastModified": 1651403785,
        "narHash": "sha256-g+jGep1IXdw4q01W67J6f6OODY91QzIlW1+Eu8pR+u0=",
        "owner": "Quid2",
        "repo": "flat",
        "rev": "559617e058098b776b431e2a67346ad3adea2440",
        "type": "github"
      },
      "original": {
        "owner": "Quid2",
        "repo": "flat",
        "type": "github"
      }
    },
    "flat_2": {
      "flake": false,
      "locked": {
        "lastModified": 1651403785,
        "narHash": "sha256-g+jGep1IXdw4q01W67J6f6OODY91QzIlW1+Eu8pR+u0=",
        "owner": "Quid2",
        "repo": "flat",
        "rev": "559617e058098b776b431e2a67346ad3adea2440",
        "type": "github"
      },
      "original": {
        "owner": "Quid2",
        "repo": "flat",
        "type": "github"
      }
    },
    "ghc-8.6.5-iohk": {
      "flake": false,
      "locked": {
        "lastModified": 1600920045,
        "narHash": "sha256-DO6kxJz248djebZLpSzTGD6s8WRpNI9BTwUeOf5RwY8=",
        "owner": "input-output-hk",
        "repo": "ghc",
        "rev": "95713a6ecce4551240da7c96b6176f980af75cae",
        "type": "github"
      },
      "original": {
        "owner": "input-output-hk",
        "ref": "release/8.6.5-iohk",
        "repo": "ghc",
        "type": "github"
      }
    },
    "ghc-8.6.5-iohk_2": {
      "flake": false,
      "locked": {
        "lastModified": 1600920045,
        "narHash": "sha256-DO6kxJz248djebZLpSzTGD6s8WRpNI9BTwUeOf5RwY8=",
        "owner": "input-output-hk",
        "repo": "ghc",
        "rev": "95713a6ecce4551240da7c96b6176f980af75cae",
=======
>>>>>>> 4d5dfc0d
        "type": "github"
      },
      "original": {
        "owner": "input-output-hk",
        "ref": "release/8.6.5-iohk",
        "repo": "ghc",
        "type": "github"
      }
    },
    "gitignore-nix": {
      "flake": false,
      "locked": {
<<<<<<< HEAD
        "lastModified": 1611672876,
        "narHash": "sha256-qHu3uZ/o9jBHiA3MEKHJ06k7w4heOhA+4HCSIvflRxo=",
        "owner": "hercules-ci",
        "repo": "gitignore.nix",
        "rev": "211907489e9f198594c0eb0ca9256a1949c9d412",
        "type": "github"
      },
      "original": {
        "owner": "hercules-ci",
        "repo": "gitignore.nix",
        "type": "github"
      }
    },
    "gitignore-nix_2": {
      "flake": false,
      "locked": {
        "lastModified": 1611672876,
        "narHash": "sha256-qHu3uZ/o9jBHiA3MEKHJ06k7w4heOhA+4HCSIvflRxo=",
        "owner": "hercules-ci",
        "repo": "gitignore.nix",
        "rev": "211907489e9f198594c0eb0ca9256a1949c9d412",
        "type": "github"
      },
      "original": {
        "owner": "hercules-ci",
        "repo": "gitignore.nix",
=======
        "lastModified": 1651403785,
        "narHash": "sha256-g+jGep1IXdw4q01W67J6f6OODY91QzIlW1+Eu8pR+u0=",
        "owner": "Quid2",
        "repo": "flat",
        "rev": "559617e058098b776b431e2a67346ad3adea2440",
        "type": "github"
      },
      "original": {
        "owner": "Quid2",
        "repo": "flat",
>>>>>>> 4d5dfc0d
        "type": "github"
      }
    },
    "hackage": {
      "flake": false,
      "locked": {
        "lastModified": 1654046237,
        "narHash": "sha256-FpM9zE+Q+WrvCiaZBCg5U1g0bYpiZOCxY8V3R5ydBu8=",
        "owner": "input-output-hk",
        "repo": "hackage.nix",
        "rev": "eeae1790b9c6a880d96e4a7214fdf0a73bdd6fc0",
        "type": "github"
      },
      "original": {
        "owner": "input-output-hk",
        "repo": "hackage.nix",
        "type": "github"
      }
    },
    "hackage-nix": {
      "flake": false,
      "locked": {
        "lastModified": 1651108473,
        "narHash": "sha256-zHGCnBdwKvrcYanjf3GARTWF8V2pyJl1QNONUNZSoc0=",
        "owner": "input-output-hk",
        "repo": "hackage.nix",
        "rev": "dbab3b292c3400d028a2257e3acd2ac0249da774",
        "type": "github"
      },
      "original": {
        "owner": "input-output-hk",
        "repo": "hackage.nix",
        "type": "github"
      }
    },
    "hackage-nix_2": {
      "flake": false,
      "locked": {
<<<<<<< HEAD
        "lastModified": 1651108473,
        "narHash": "sha256-zHGCnBdwKvrcYanjf3GARTWF8V2pyJl1QNONUNZSoc0=",
        "owner": "input-output-hk",
        "repo": "hackage.nix",
        "rev": "dbab3b292c3400d028a2257e3acd2ac0249da774",
=======
        "lastModified": 1654046237,
        "narHash": "sha256-FpM9zE+Q+WrvCiaZBCg5U1g0bYpiZOCxY8V3R5ydBu8=",
        "owner": "input-output-hk",
        "repo": "hackage.nix",
        "rev": "eeae1790b9c6a880d96e4a7214fdf0a73bdd6fc0",
>>>>>>> 4d5dfc0d
        "type": "github"
      },
      "original": {
        "owner": "input-output-hk",
        "repo": "hackage.nix",
        "type": "github"
      }
    },
    "hackage_2": {
      "flake": false,
      "locked": {
<<<<<<< HEAD
        "lastModified": 1654046237,
        "narHash": "sha256-FpM9zE+Q+WrvCiaZBCg5U1g0bYpiZOCxY8V3R5ydBu8=",
        "owner": "input-output-hk",
        "repo": "hackage.nix",
        "rev": "eeae1790b9c6a880d96e4a7214fdf0a73bdd6fc0",
=======
        "lastModified": 1651108473,
        "narHash": "sha256-zHGCnBdwKvrcYanjf3GARTWF8V2pyJl1QNONUNZSoc0=",
        "owner": "input-output-hk",
        "repo": "hackage.nix",
        "rev": "dbab3b292c3400d028a2257e3acd2ac0249da774",
>>>>>>> 4d5dfc0d
        "type": "github"
      },
      "original": {
        "owner": "input-output-hk",
        "repo": "hackage.nix",
        "type": "github"
      }
    },
    "haskell-language-server": {
      "flake": false,
      "locked": {
        "lastModified": 1653778781,
        "narHash": "sha256-oEVBaYRLjD4gC3vQuT0DCgmCSIeWSwGPVXXSKJDFUK0=",
        "owner": "haskell",
        "repo": "haskell-language-server",
        "rev": "8c47d6ce2a8409a285a3f4c3f0e10c25fb4dd848",
        "type": "github"
      },
      "original": {
        "owner": "haskell",
        "repo": "haskell-language-server",
        "type": "github"
      }
    },
    "haskell-language-server_2": {
      "flake": false,
      "locked": {
        "lastModified": 1650980856,
        "narHash": "sha256-uiwsfh/K3IABZDYj7JUZNIAPRVqH6g/r8X6QKg8DrZE=",
        "owner": "haskell",
        "repo": "haskell-language-server",
        "rev": "b5a37f7fc360596899cb2945f363030f44156415",
        "type": "github"
      },
      "original": {
        "owner": "haskell",
        "ref": "1.7.0.0",
        "repo": "haskell-language-server",
        "type": "github"
      }
    },
    "haskell-language-server_3": {
      "flake": false,
      "locked": {
        "lastModified": 1653778781,
        "narHash": "sha256-oEVBaYRLjD4gC3vQuT0DCgmCSIeWSwGPVXXSKJDFUK0=",
        "owner": "haskell",
        "repo": "haskell-language-server",
        "rev": "8c47d6ce2a8409a285a3f4c3f0e10c25fb4dd848",
        "type": "github"
      },
      "original": {
        "owner": "haskell",
        "repo": "haskell-language-server",
        "type": "github"
      }
    },
    "haskell-language-server_4": {
      "flake": false,
      "locked": {
        "lastModified": 1650980856,
        "narHash": "sha256-uiwsfh/K3IABZDYj7JUZNIAPRVqH6g/r8X6QKg8DrZE=",
        "owner": "haskell",
        "repo": "haskell-language-server",
        "rev": "b5a37f7fc360596899cb2945f363030f44156415",
        "type": "github"
      },
      "original": {
        "owner": "haskell",
        "ref": "1.7.0.0",
        "repo": "haskell-language-server",
        "type": "github"
      }
    },
    "haskell-nix": {
      "inputs": {
        "HTTP": "HTTP",
        "cabal-32": "cabal-32",
        "cabal-34": "cabal-34",
        "cabal-36": "cabal-36",
        "cardano-shell": "cardano-shell",
        "flake-utils": "flake-utils",
        "ghc-8.6.5-iohk": "ghc-8.6.5-iohk",
        "hackage": "hackage",
        "hpc-coveralls": "hpc-coveralls",
        "hydra": "hydra",
        "nix-tools": "nix-tools",
        "nixpkgs": [
          "plutarch",
          "haskell-nix",
          "nixpkgs-unstable"
        ],
        "nixpkgs-2003": "nixpkgs-2003",
        "nixpkgs-2105": "nixpkgs-2105",
        "nixpkgs-2111": "nixpkgs-2111_2",
        "nixpkgs-unstable": "nixpkgs-unstable",
        "old-ghc-nix": "old-ghc-nix",
        "stackage": "stackage"
      },
      "locked": {
        "lastModified": 1654068838,
        "narHash": "sha256-GHSufC21DSg8Lz2AzIg3DA9DPxGvLqxGFa/4ADoXRhU=",
        "owner": "input-output-hk",
        "repo": "haskell.nix",
        "rev": "fa2fa131fe15e630c91ab4078d12eb32c41f934b",
        "type": "github"
      },
      "original": {
        "owner": "input-output-hk",
        "repo": "haskell.nix",
        "type": "github"
      }
    },
    "haskell-nix-extra-hackage": {
      "inputs": {
        "haskell-nix": [
          "plutarch",
          "haskell-nix"
        ],
        "nixpkgs": [
          "plutarch",
          "nixpkgs"
        ]
      },
<<<<<<< HEAD
      "locked": {
        "lastModified": 1655143375,
        "narHash": "sha256-yU+HPLwGPf5IeLj9IBQ1zrPBTYEwvYbuMnADs4T8RLQ=",
        "owner": "mlabs-haskell",
        "repo": "haskell-nix-extra-hackage",
        "rev": "03ee7afdc1ad982e059e3941db80f7a5b30a2757",
        "type": "github"
      },
      "original": {
        "owner": "mlabs-haskell",
        "ref": "separate-hackages",
        "repo": "haskell-nix-extra-hackage",
        "type": "github"
      }
    },
    "haskell-nix-extra-hackage_2": {
      "inputs": {
        "haskell-nix": [
          "plutarch-numeric",
          "plutarch",
          "haskell-nix"
        ],
        "nixpkgs": [
          "plutarch-numeric",
          "plutarch",
          "nixpkgs"
        ]
      },
      "locked": {
        "lastModified": 1655143375,
        "narHash": "sha256-yU+HPLwGPf5IeLj9IBQ1zrPBTYEwvYbuMnADs4T8RLQ=",
        "owner": "mlabs-haskell",
        "repo": "haskell-nix-extra-hackage",
        "rev": "03ee7afdc1ad982e059e3941db80f7a5b30a2757",
        "type": "github"
      },
      "original": {
        "owner": "mlabs-haskell",
        "ref": "separate-hackages",
        "repo": "haskell-nix-extra-hackage",
        "type": "github"
      }
    },
    "haskell-nix_2": {
      "flake": false,
      "locked": {
        "lastModified": 1651151636,
        "narHash": "sha256-WdMP9IMB5kByT0zimDuCYZF/dinRB104H8iDTG/c1Eo=",
        "owner": "input-output-hk",
        "repo": "haskell.nix",
        "rev": "f707aa2e75c0d33473166abc61c0b43ac6e107c0",
=======
      "locked": {
        "lastModified": 1655143375,
        "narHash": "sha256-yU+HPLwGPf5IeLj9IBQ1zrPBTYEwvYbuMnADs4T8RLQ=",
        "owner": "mlabs-haskell",
        "repo": "haskell-nix-extra-hackage",
        "rev": "03ee7afdc1ad982e059e3941db80f7a5b30a2757",
>>>>>>> 4d5dfc0d
        "type": "github"
      },
      "original": {
        "owner": "mlabs-haskell",
        "ref": "separate-hackages",
        "repo": "haskell-nix-extra-hackage",
        "type": "github"
      }
    },
<<<<<<< HEAD
    "haskell-nix_3": {
      "inputs": {
        "HTTP": "HTTP_2",
        "cabal-32": "cabal-32_2",
        "cabal-34": "cabal-34_2",
        "cabal-36": "cabal-36_2",
        "cardano-shell": "cardano-shell_2",
        "flake-utils": "flake-utils_2",
        "ghc-8.6.5-iohk": "ghc-8.6.5-iohk_2",
        "hackage": "hackage_2",
        "hpc-coveralls": "hpc-coveralls_2",
        "hydra": "hydra_2",
        "nix-tools": "nix-tools_2",
        "nixpkgs": [
          "plutarch-numeric",
          "plutarch",
          "haskell-nix",
          "nixpkgs-unstable"
        ],
        "nixpkgs-2003": "nixpkgs-2003_2",
        "nixpkgs-2105": "nixpkgs-2105_2",
        "nixpkgs-2111": "nixpkgs-2111_4",
        "nixpkgs-unstable": "nixpkgs-unstable_2",
        "old-ghc-nix": "old-ghc-nix_2",
        "stackage": "stackage_2"
      },
      "locked": {
        "lastModified": 1654068838,
        "narHash": "sha256-GHSufC21DSg8Lz2AzIg3DA9DPxGvLqxGFa/4ADoXRhU=",
        "owner": "input-output-hk",
        "repo": "haskell.nix",
        "rev": "fa2fa131fe15e630c91ab4078d12eb32c41f934b",
        "type": "github"
      },
      "original": {
        "owner": "input-output-hk",
        "repo": "haskell.nix",
        "type": "github"
      }
    },
    "haskell-nix_4": {
=======
    "haskell-nix_2": {
>>>>>>> 4d5dfc0d
      "flake": false,
      "locked": {
        "lastModified": 1651151636,
        "narHash": "sha256-WdMP9IMB5kByT0zimDuCYZF/dinRB104H8iDTG/c1Eo=",
        "owner": "input-output-hk",
        "repo": "haskell.nix",
        "rev": "f707aa2e75c0d33473166abc61c0b43ac6e107c0",
        "type": "github"
      },
      "original": {
        "owner": "input-output-hk",
        "repo": "haskell.nix",
        "type": "github"
      }
    },
    "hercules-ci-effects": {
      "inputs": {
        "nixpkgs": "nixpkgs_3"
<<<<<<< HEAD
      },
      "locked": {
        "lastModified": 1653841712,
        "narHash": "sha256-XBF4i1MuIRAEbFpj3Z3fVaYxzNEsYapyENtw3vG+q1I=",
        "owner": "hercules-ci",
        "repo": "hercules-ci-effects",
        "rev": "e14d2131b7c81acca3904b584ac45fb72da64dd2",
        "type": "github"
      },
      "original": {
        "owner": "hercules-ci",
        "repo": "hercules-ci-effects",
        "type": "github"
      }
    },
    "hercules-ci-effects_2": {
      "inputs": {
        "nixpkgs": "nixpkgs_7"
=======
>>>>>>> 4d5dfc0d
      },
      "locked": {
        "lastModified": 1653841712,
        "narHash": "sha256-XBF4i1MuIRAEbFpj3Z3fVaYxzNEsYapyENtw3vG+q1I=",
        "owner": "hercules-ci",
        "repo": "hercules-ci-effects",
        "rev": "e14d2131b7c81acca3904b584ac45fb72da64dd2",
        "type": "github"
      },
      "original": {
        "owner": "hercules-ci",
        "repo": "hercules-ci-effects",
        "type": "github"
      }
    },
    "hpc-coveralls": {
      "flake": false,
      "locked": {
        "lastModified": 1607498076,
        "narHash": "sha256-8uqsEtivphgZWYeUo5RDUhp6bO9j2vaaProQxHBltQk=",
        "owner": "sevanspowell",
        "repo": "hpc-coveralls",
        "rev": "14df0f7d229f4cd2e79f8eabb1a740097fdfa430",
        "type": "github"
      },
      "original": {
        "owner": "sevanspowell",
        "repo": "hpc-coveralls",
        "type": "github"
      }
    },
<<<<<<< HEAD
    "hpc-coveralls_2": {
      "flake": false,
      "locked": {
        "lastModified": 1607498076,
        "narHash": "sha256-8uqsEtivphgZWYeUo5RDUhp6bO9j2vaaProQxHBltQk=",
        "owner": "sevanspowell",
        "repo": "hpc-coveralls",
        "rev": "14df0f7d229f4cd2e79f8eabb1a740097fdfa430",
        "type": "github"
      },
      "original": {
        "owner": "sevanspowell",
        "repo": "hpc-coveralls",
        "type": "github"
      }
    },
=======
>>>>>>> 4d5dfc0d
    "hydra": {
      "inputs": {
        "nix": "nix",
        "nixpkgs": [
          "plutarch",
          "haskell-nix",
          "hydra",
          "nix",
          "nixpkgs"
        ]
<<<<<<< HEAD
      },
      "locked": {
        "lastModified": 1646878427,
        "narHash": "sha256-KtbrofMtN8GlM7D+n90kixr7QpSlVmdN+vK5CA/aRzc=",
        "owner": "NixOS",
        "repo": "hydra",
        "rev": "28b682b85b7efc5cf7974065792a1f22203a5927",
        "type": "github"
      },
      "original": {
        "id": "hydra",
        "type": "indirect"
      }
    },
    "hydra_2": {
      "inputs": {
        "nix": "nix_2",
        "nixpkgs": [
          "plutarch-numeric",
          "plutarch",
          "haskell-nix",
          "hydra",
          "nix",
          "nixpkgs"
        ]
      },
      "locked": {
        "lastModified": 1646878427,
        "narHash": "sha256-KtbrofMtN8GlM7D+n90kixr7QpSlVmdN+vK5CA/aRzc=",
        "owner": "NixOS",
        "repo": "hydra",
        "rev": "28b682b85b7efc5cf7974065792a1f22203a5927",
        "type": "github"
      },
      "original": {
        "id": "hydra",
        "type": "indirect"
      }
    },
    "iohk-nix": {
      "flake": false,
      "locked": {
        "lastModified": 1653579289,
        "narHash": "sha256-wveDdPsgB/3nAGAdFaxrcgLEpdi0aJ5kEVNtI+YqVfo=",
        "owner": "input-output-hk",
        "repo": "iohk-nix",
        "rev": "edb2d2df2ebe42bbdf03a0711115cf6213c9d366",
        "type": "github"
      },
      "original": {
        "owner": "input-output-hk",
        "repo": "iohk-nix",
        "type": "github"
      }
    },
    "iohk-nix_2": {
      "flake": false,
      "locked": {
        "lastModified": 1626953580,
        "narHash": "sha256-iEI9aTOaZMGsjWzcrctrC0usmiagwKT2v1LSDe9/tMU=",
        "owner": "input-output-hk",
        "repo": "iohk-nix",
        "rev": "cbd497f5844249ef8fe617166337d59f2a6ebe90",
        "type": "github"
      },
      "original": {
        "owner": "input-output-hk",
        "repo": "iohk-nix",
        "type": "github"
=======
      },
      "locked": {
        "lastModified": 1646878427,
        "narHash": "sha256-KtbrofMtN8GlM7D+n90kixr7QpSlVmdN+vK5CA/aRzc=",
        "owner": "NixOS",
        "repo": "hydra",
        "rev": "28b682b85b7efc5cf7974065792a1f22203a5927",
        "type": "github"
      },
      "original": {
        "id": "hydra",
        "type": "indirect"
>>>>>>> 4d5dfc0d
      }
    },
    "iohk-nix_3": {
      "flake": false,
      "locked": {
        "lastModified": 1653579289,
        "narHash": "sha256-wveDdPsgB/3nAGAdFaxrcgLEpdi0aJ5kEVNtI+YqVfo=",
        "owner": "input-output-hk",
        "repo": "iohk-nix",
        "rev": "edb2d2df2ebe42bbdf03a0711115cf6213c9d366",
        "type": "github"
      },
      "original": {
        "owner": "input-output-hk",
        "repo": "iohk-nix",
        "type": "github"
      }
    },
    "iohk-nix_4": {
      "flake": false,
      "locked": {
        "lastModified": 1626953580,
        "narHash": "sha256-iEI9aTOaZMGsjWzcrctrC0usmiagwKT2v1LSDe9/tMU=",
        "owner": "input-output-hk",
        "repo": "iohk-nix",
        "rev": "cbd497f5844249ef8fe617166337d59f2a6ebe90",
        "type": "github"
      },
      "original": {
        "owner": "input-output-hk",
        "repo": "iohk-nix",
        "type": "github"
      }
    },
    "liqwid-nix": {
      "inputs": {
<<<<<<< HEAD
        "nixpkgs": "nixpkgs",
        "nixpkgs-2205": "nixpkgs-2205"
      },
      "locked": {
        "lastModified": 1660251224,
        "narHash": "sha256-spBrASFpblmQFYuS4GHv9hI3cLRzh6OG5tNikRmUUZA=",
        "owner": "Liqwid-Labs",
        "repo": "liqwid-nix",
        "rev": "6bf26da0cbd1dea4ea275ffb5d05214a7d3e61be",
        "type": "github"
      },
      "original": {
        "owner": "Liqwid-Labs",
        "repo": "liqwid-nix",
        "type": "github"
      }
    },
    "liqwid-nix_2": {
      "inputs": {
        "nixpkgs": "nixpkgs_5"
=======
        "nixpkgs": "nixpkgs"
>>>>>>> 4d5dfc0d
      },
      "locked": {
        "lastModified": 1659383708,
        "narHash": "sha256-eenTO5t4ocK7VzorMUdUyKUoup976cCu5dJcVjebY8E=",
        "owner": "Liqwid-Labs",
        "repo": "liqwid-nix",
        "rev": "c261df76dc31b3dc5dfde7030420e0a6be73f615",
        "type": "github"
      },
      "original": {
        "owner": "Liqwid-Labs",
        "repo": "liqwid-nix",
        "type": "github"
      }
    },
    "lowdown-src": {
      "flake": false,
<<<<<<< HEAD
      "locked": {
        "lastModified": 1633514407,
        "narHash": "sha256-Dw32tiMjdK9t3ETl5fzGrutQTzh2rufgZV4A/BbxuD4=",
        "owner": "kristapsdz",
        "repo": "lowdown",
        "rev": "d2c2b44ff6c27b936ec27358a2653caaef8f73b8",
        "type": "github"
      },
      "original": {
        "owner": "kristapsdz",
        "repo": "lowdown",
        "type": "github"
      }
    },
    "lowdown-src_2": {
      "flake": false,
      "locked": {
        "lastModified": 1633514407,
        "narHash": "sha256-Dw32tiMjdK9t3ETl5fzGrutQTzh2rufgZV4A/BbxuD4=",
        "owner": "kristapsdz",
        "repo": "lowdown",
        "rev": "d2c2b44ff6c27b936ec27358a2653caaef8f73b8",
        "type": "github"
      },
      "original": {
        "owner": "kristapsdz",
        "repo": "lowdown",
        "type": "github"
      }
    },
    "nix": {
      "inputs": {
        "lowdown-src": "lowdown-src",
        "nixpkgs": "nixpkgs_2",
        "nixpkgs-regression": "nixpkgs-regression"
      },
      "locked": {
        "lastModified": 1643066034,
        "narHash": "sha256-xEPeMcNJVOeZtoN+d+aRwolpW8mFSEQx76HTRdlhPhg=",
        "owner": "NixOS",
        "repo": "nix",
        "rev": "a1cd7e58606a41fcf62bf8637804cf8306f17f62",
        "type": "github"
      },
      "original": {
        "owner": "NixOS",
        "ref": "2.6.0",
        "repo": "nix",
        "type": "github"
      }
    },
    "nix-tools": {
      "flake": false,
      "locked": {
        "lastModified": 1649424170,
        "narHash": "sha256-XgKXWispvv5RCvZzPb+p7e6Hy3LMuRjafKMl7kXzxGw=",
        "owner": "input-output-hk",
        "repo": "nix-tools",
        "rev": "e109c94016e3b6e0db7ed413c793e2d4bdb24aa7",
        "type": "github"
      },
      "original": {
        "owner": "input-output-hk",
        "repo": "nix-tools",
        "type": "github"
      }
    },
    "nix-tools_2": {
      "flake": false,
      "locked": {
        "lastModified": 1649424170,
        "narHash": "sha256-XgKXWispvv5RCvZzPb+p7e6Hy3LMuRjafKMl7kXzxGw=",
        "owner": "input-output-hk",
        "repo": "nix-tools",
        "rev": "e109c94016e3b6e0db7ed413c793e2d4bdb24aa7",
        "type": "github"
      },
      "original": {
        "owner": "input-output-hk",
        "repo": "nix-tools",
        "type": "github"
      }
    },
    "nix_2": {
      "inputs": {
        "lowdown-src": "lowdown-src_2",
        "nixpkgs": "nixpkgs_6",
        "nixpkgs-regression": "nixpkgs-regression_2"
      },
      "locked": {
        "lastModified": 1643066034,
        "narHash": "sha256-xEPeMcNJVOeZtoN+d+aRwolpW8mFSEQx76HTRdlhPhg=",
        "owner": "NixOS",
        "repo": "nix",
        "rev": "a1cd7e58606a41fcf62bf8637804cf8306f17f62",
        "type": "github"
      },
      "original": {
        "owner": "NixOS",
        "ref": "2.6.0",
        "repo": "nix",
        "type": "github"
      }
    },
    "nixpkgs": {
      "locked": {
        "lastModified": 1657292830,
        "narHash": "sha256-ldfVSTveWceDCmW6gf3B4kR6vwmz/XS80y5wsLLHFJU=",
        "owner": "NixOS",
        "repo": "nixpkgs",
        "rev": "334ec8b503c3981e37a04b817a70e8d026ea9e84",
        "type": "github"
      },
      "original": {
        "id": "nixpkgs",
        "type": "indirect"
      }
    },
    "nixpkgs-2003": {
      "locked": {
        "lastModified": 1620055814,
        "narHash": "sha256-8LEHoYSJiL901bTMVatq+rf8y7QtWuZhwwpKE2fyaRY=",
        "owner": "NixOS",
        "repo": "nixpkgs",
        "rev": "1db42b7fe3878f3f5f7a4f2dc210772fd080e205",
        "type": "github"
      },
      "original": {
        "owner": "NixOS",
        "ref": "nixpkgs-20.03-darwin",
        "repo": "nixpkgs",
        "type": "github"
      }
    },
    "nixpkgs-2003_2": {
      "locked": {
        "lastModified": 1620055814,
        "narHash": "sha256-8LEHoYSJiL901bTMVatq+rf8y7QtWuZhwwpKE2fyaRY=",
        "owner": "NixOS",
        "repo": "nixpkgs",
        "rev": "1db42b7fe3878f3f5f7a4f2dc210772fd080e205",
        "type": "github"
      },
      "original": {
        "owner": "NixOS",
        "ref": "nixpkgs-20.03-darwin",
        "repo": "nixpkgs",
        "type": "github"
      }
    },
    "nixpkgs-2105": {
      "locked": {
        "lastModified": 1645296114,
        "narHash": "sha256-y53N7TyIkXsjMpOG7RhvqJFGDacLs9HlyHeSTBioqYU=",
        "owner": "NixOS",
        "repo": "nixpkgs",
        "rev": "530a53dcbc9437363471167a5e4762c5fcfa34a1",
        "type": "github"
      },
      "original": {
        "owner": "NixOS",
        "ref": "nixpkgs-21.05-darwin",
        "repo": "nixpkgs",
        "type": "github"
      }
    },
    "nixpkgs-2105_2": {
      "locked": {
        "lastModified": 1645296114,
        "narHash": "sha256-y53N7TyIkXsjMpOG7RhvqJFGDacLs9HlyHeSTBioqYU=",
        "owner": "NixOS",
        "repo": "nixpkgs",
        "rev": "530a53dcbc9437363471167a5e4762c5fcfa34a1",
        "type": "github"
      },
      "original": {
        "owner": "NixOS",
        "ref": "nixpkgs-21.05-darwin",
        "repo": "nixpkgs",
        "type": "github"
      }
    },
    "nixpkgs-2111": {
      "locked": {
        "lastModified": 1659446231,
        "narHash": "sha256-hekabNdTdgR/iLsgce5TGWmfIDZ86qjPhxDg/8TlzhE=",
        "owner": "NixOS",
        "repo": "nixpkgs",
        "rev": "eabc38219184cc3e04a974fe31857d8e0eac098d",
        "type": "github"
      },
      "original": {
        "owner": "NixOS",
        "ref": "nixpkgs-21.11-darwin",
        "repo": "nixpkgs",
        "type": "github"
      }
    },
    "nixpkgs-2111_2": {
      "locked": {
        "lastModified": 1648744337,
        "narHash": "sha256-bYe1dFJAXovjqiaPKrmAbSBEK5KUkgwVaZcTbSoJ7hg=",
        "owner": "NixOS",
        "repo": "nixpkgs",
        "rev": "0a58eebd8ec65ffdef2ce9562784123a73922052",
        "type": "github"
      },
      "original": {
        "owner": "NixOS",
        "ref": "nixpkgs-21.11-darwin",
        "repo": "nixpkgs",
        "type": "github"
      }
    },
    "nixpkgs-2111_3": {
      "locked": {
        "lastModified": 1658346836,
        "narHash": "sha256-c9BZZbi0tqCQ4j6CMVDlsut3Q3ET1Fezf+qIslCfkhs=",
        "owner": "NixOS",
        "repo": "nixpkgs",
        "rev": "a1fe662eb26ffc2a036b37c4670392ade632c413",
        "type": "github"
      },
      "original": {
        "owner": "NixOS",
        "ref": "nixpkgs-21.11-darwin",
        "repo": "nixpkgs",
        "type": "github"
      }
    },
    "nixpkgs-2111_4": {
      "locked": {
        "lastModified": 1648744337,
        "narHash": "sha256-bYe1dFJAXovjqiaPKrmAbSBEK5KUkgwVaZcTbSoJ7hg=",
        "owner": "NixOS",
        "repo": "nixpkgs",
        "rev": "0a58eebd8ec65ffdef2ce9562784123a73922052",
        "type": "github"
      },
      "original": {
        "owner": "NixOS",
        "ref": "nixpkgs-21.11-darwin",
        "repo": "nixpkgs",
        "type": "github"
      }
    },
    "nixpkgs-2205": {
      "locked": {
        "lastModified": 1660033036,
        "narHash": "sha256-GjwzXmdN5SVTT0RIZ11uDTQxaHLTLt9/AbBeIHNfidQ=",
        "owner": "NixOS",
        "repo": "nixpkgs",
        "rev": "490f6174c03132bf8f078d0f3a6e5890a47f9b30",
        "type": "github"
      },
      "original": {
        "owner": "NixOS",
        "ref": "nixos-22.05",
        "repo": "nixpkgs",
        "type": "github"
      }
    },
    "nixpkgs-2205_2": {
      "locked": {
        "lastModified": 1653936696,
        "narHash": "sha256-M6bJShji9AIDZ7Kh7CPwPBPb/T7RiVev2PAcOi4fxDQ=",
        "owner": "NixOS",
        "repo": "nixpkgs",
        "rev": "ce6aa13369b667ac2542593170993504932eb836",
        "type": "github"
      },
      "original": {
        "owner": "NixOS",
        "ref": "22.05",
        "repo": "nixpkgs",
        "type": "github"
      }
    },
    "nixpkgs-latest": {
      "locked": {
        "lastModified": 1659622790,
        "narHash": "sha256-fYelfx2ScXVprcivGPif+hi9cOZPt3/4wV5rC3AwZDs=",
        "owner": "NixOS",
        "repo": "nixpkgs",
        "rev": "cf63df0364f67848083ff75bc8ac9b7ca7aa5a01",
        "type": "github"
      },
      "original": {
        "owner": "NixOS",
        "repo": "nixpkgs",
        "rev": "cf63df0364f67848083ff75bc8ac9b7ca7aa5a01",
        "type": "github"
      }
    },
    "nixpkgs-latest_2": {
      "locked": {
        "lastModified": 1653918805,
        "narHash": "sha256-6ahwAnBNGgqSNSn/6RnsxrlFi+fkA+RyT6o/5S1915o=",
        "owner": "NixOS",
        "repo": "nixpkgs",
        "rev": "a0a69be4b5ee63f1b5e75887a406e9194012b492",
=======
      "locked": {
        "lastModified": 1633514407,
        "narHash": "sha256-Dw32tiMjdK9t3ETl5fzGrutQTzh2rufgZV4A/BbxuD4=",
        "owner": "kristapsdz",
        "repo": "lowdown",
        "rev": "d2c2b44ff6c27b936ec27358a2653caaef8f73b8",
        "type": "github"
      },
      "original": {
        "owner": "kristapsdz",
        "repo": "lowdown",
        "type": "github"
      }
    },
    "nix": {
      "inputs": {
        "lowdown-src": "lowdown-src",
        "nixpkgs": "nixpkgs_2",
        "nixpkgs-regression": "nixpkgs-regression"
      },
      "locked": {
        "lastModified": 1643066034,
        "narHash": "sha256-xEPeMcNJVOeZtoN+d+aRwolpW8mFSEQx76HTRdlhPhg=",
        "owner": "NixOS",
        "repo": "nix",
        "rev": "a1cd7e58606a41fcf62bf8637804cf8306f17f62",
>>>>>>> 4d5dfc0d
        "type": "github"
      },
      "original": {
        "owner": "NixOS",
<<<<<<< HEAD
        "repo": "nixpkgs",
        "rev": "a0a69be4b5ee63f1b5e75887a406e9194012b492",
=======
        "ref": "2.6.0",
        "repo": "nix",
>>>>>>> 4d5dfc0d
        "type": "github"
      }
    },
    "nixpkgs-latest_3": {
      "locked": {
<<<<<<< HEAD
        "lastModified": 1653918805,
        "narHash": "sha256-6ahwAnBNGgqSNSn/6RnsxrlFi+fkA+RyT6o/5S1915o=",
        "owner": "NixOS",
        "repo": "nixpkgs",
        "rev": "a0a69be4b5ee63f1b5e75887a406e9194012b492",
=======
        "lastModified": 1649424170,
        "narHash": "sha256-XgKXWispvv5RCvZzPb+p7e6Hy3LMuRjafKMl7kXzxGw=",
        "owner": "input-output-hk",
        "repo": "nix-tools",
        "rev": "e109c94016e3b6e0db7ed413c793e2d4bdb24aa7",
>>>>>>> 4d5dfc0d
        "type": "github"
      },
      "original": {
        "owner": "NixOS",
        "repo": "nixpkgs",
        "rev": "a0a69be4b5ee63f1b5e75887a406e9194012b492",
        "type": "github"
      }
    },
    "nixpkgs-latest_4": {
      "locked": {
<<<<<<< HEAD
        "lastModified": 1653918805,
        "narHash": "sha256-6ahwAnBNGgqSNSn/6RnsxrlFi+fkA+RyT6o/5S1915o=",
        "owner": "NixOS",
        "repo": "nixpkgs",
        "rev": "a0a69be4b5ee63f1b5e75887a406e9194012b492",
        "type": "github"
      },
      "original": {
        "owner": "NixOS",
        "repo": "nixpkgs",
        "rev": "a0a69be4b5ee63f1b5e75887a406e9194012b492",
        "type": "github"
=======
        "lastModified": 1657292830,
        "narHash": "sha256-ldfVSTveWceDCmW6gf3B4kR6vwmz/XS80y5wsLLHFJU=",
        "owner": "NixOS",
        "repo": "nixpkgs",
        "rev": "334ec8b503c3981e37a04b817a70e8d026ea9e84",
        "type": "github"
      },
      "original": {
        "id": "nixpkgs",
        "type": "indirect"
>>>>>>> 4d5dfc0d
      }
    },
    "nixpkgs-regression": {
      "locked": {
        "lastModified": 1643052045,
        "narHash": "sha256-uGJ0VXIhWKGXxkeNnq4TvV3CIOkUJ3PAoLZ3HMzNVMw=",
        "owner": "NixOS",
        "repo": "nixpkgs",
        "rev": "215d4d0fd80ca5163643b03a33fde804a29cc1e2",
        "type": "github"
      },
      "original": {
        "id": "nixpkgs",
        "rev": "215d4d0fd80ca5163643b03a33fde804a29cc1e2",
        "type": "indirect"
      }
    },
    "nixpkgs-regression_2": {
      "locked": {
        "lastModified": 1643052045,
        "narHash": "sha256-uGJ0VXIhWKGXxkeNnq4TvV3CIOkUJ3PAoLZ3HMzNVMw=",
        "owner": "NixOS",
        "repo": "nixpkgs",
        "rev": "215d4d0fd80ca5163643b03a33fde804a29cc1e2",
        "type": "github"
      },
      "original": {
        "id": "nixpkgs",
        "rev": "215d4d0fd80ca5163643b03a33fde804a29cc1e2",
        "type": "indirect"
      }
    },
    "nixpkgs-unstable": {
      "locked": {
<<<<<<< HEAD
        "lastModified": 1648219316,
        "narHash": "sha256-Ctij+dOi0ZZIfX5eMhgwugfvB+WZSrvVNAyAuANOsnQ=",
        "owner": "NixOS",
        "repo": "nixpkgs",
        "rev": "30d3d79b7d3607d56546dd2a6b49e156ba0ec634",
=======
        "lastModified": 1645296114,
        "narHash": "sha256-y53N7TyIkXsjMpOG7RhvqJFGDacLs9HlyHeSTBioqYU=",
        "owner": "NixOS",
        "repo": "nixpkgs",
        "rev": "530a53dcbc9437363471167a5e4762c5fcfa34a1",
>>>>>>> 4d5dfc0d
        "type": "github"
      },
      "original": {
        "owner": "NixOS",
        "ref": "nixpkgs-unstable",
        "repo": "nixpkgs",
        "type": "github"
      }
    },
    "nixpkgs-unstable_2": {
      "locked": {
<<<<<<< HEAD
        "lastModified": 1648219316,
        "narHash": "sha256-Ctij+dOi0ZZIfX5eMhgwugfvB+WZSrvVNAyAuANOsnQ=",
        "owner": "NixOS",
        "repo": "nixpkgs",
        "rev": "30d3d79b7d3607d56546dd2a6b49e156ba0ec634",
=======
        "lastModified": 1658346836,
        "narHash": "sha256-c9BZZbi0tqCQ4j6CMVDlsut3Q3ET1Fezf+qIslCfkhs=",
        "owner": "NixOS",
        "repo": "nixpkgs",
        "rev": "a1fe662eb26ffc2a036b37c4670392ade632c413",
>>>>>>> 4d5dfc0d
        "type": "github"
      },
      "original": {
        "owner": "NixOS",
        "ref": "nixpkgs-unstable",
        "repo": "nixpkgs",
        "type": "github"
      }
    },
    "nixpkgs_2": {
      "locked": {
<<<<<<< HEAD
        "lastModified": 1632864508,
        "narHash": "sha256-d127FIvGR41XbVRDPVvozUPQ/uRHbHwvfyKHwEt5xFM=",
        "owner": "NixOS",
        "repo": "nixpkgs",
        "rev": "82891b5e2c2359d7e58d08849e4c89511ab94234",
=======
        "lastModified": 1648744337,
        "narHash": "sha256-bYe1dFJAXovjqiaPKrmAbSBEK5KUkgwVaZcTbSoJ7hg=",
        "owner": "NixOS",
        "repo": "nixpkgs",
        "rev": "0a58eebd8ec65ffdef2ce9562784123a73922052",
>>>>>>> 4d5dfc0d
        "type": "github"
      },
      "original": {
        "id": "nixpkgs",
        "ref": "nixos-21.05-small",
        "type": "indirect"
      }
    },
<<<<<<< HEAD
    "nixpkgs_3": {
      "locked": {
        "lastModified": 1647297614,
        "narHash": "sha256-ulGq3W5XsrBMU/u5k9d4oPy65pQTkunR4HKKtTq0RwY=",
        "owner": "NixOS",
        "repo": "nixpkgs",
        "rev": "73ad5f9e147c0d2a2061f1d4bd91e05078dc0b58",
=======
    "nixpkgs-latest": {
      "locked": {
        "lastModified": 1653918805,
        "narHash": "sha256-6ahwAnBNGgqSNSn/6RnsxrlFi+fkA+RyT6o/5S1915o=",
        "owner": "NixOS",
        "repo": "nixpkgs",
        "rev": "a0a69be4b5ee63f1b5e75887a406e9194012b492",
>>>>>>> 4d5dfc0d
        "type": "github"
      },
      "original": {
        "owner": "NixOS",
<<<<<<< HEAD
        "ref": "nixos-unstable",
=======
>>>>>>> 4d5dfc0d
        "repo": "nixpkgs",
        "rev": "a0a69be4b5ee63f1b5e75887a406e9194012b492",
        "type": "github"
      }
    },
<<<<<<< HEAD
    "nixpkgs_4": {
      "flake": false,
      "locked": {
        "lastModified": 1645493675,
        "narHash": "sha256-9xundbZQbhFodsQRh6QMN1GeSXfo3y/5NL0CZcJULz0=",
        "owner": "NixOS",
        "repo": "nixpkgs",
        "rev": "74b10859829153d5c5d50f7c77b86763759e8654",
=======
    "nixpkgs-latest_2": {
      "locked": {
        "lastModified": 1653918805,
        "narHash": "sha256-6ahwAnBNGgqSNSn/6RnsxrlFi+fkA+RyT6o/5S1915o=",
        "owner": "NixOS",
        "repo": "nixpkgs",
        "rev": "a0a69be4b5ee63f1b5e75887a406e9194012b492",
>>>>>>> 4d5dfc0d
        "type": "github"
      },
      "original": {
        "owner": "NixOS",
<<<<<<< HEAD
        "ref": "nixpkgs-unstable",
        "repo": "nixpkgs",
        "type": "github"
      }
    },
    "nixpkgs_5": {
      "locked": {
        "lastModified": 1657292830,
        "narHash": "sha256-ldfVSTveWceDCmW6gf3B4kR6vwmz/XS80y5wsLLHFJU=",
        "owner": "NixOS",
        "repo": "nixpkgs",
        "rev": "334ec8b503c3981e37a04b817a70e8d026ea9e84",
=======
        "repo": "nixpkgs",
        "rev": "a0a69be4b5ee63f1b5e75887a406e9194012b492",
        "type": "github"
      }
    },
    "nixpkgs-regression": {
      "locked": {
        "lastModified": 1643052045,
        "narHash": "sha256-uGJ0VXIhWKGXxkeNnq4TvV3CIOkUJ3PAoLZ3HMzNVMw=",
        "owner": "NixOS",
        "repo": "nixpkgs",
        "rev": "215d4d0fd80ca5163643b03a33fde804a29cc1e2",
>>>>>>> 4d5dfc0d
        "type": "github"
      },
      "original": {
        "id": "nixpkgs",
<<<<<<< HEAD
        "type": "indirect"
      }
    },
    "nixpkgs_6": {
=======
        "rev": "215d4d0fd80ca5163643b03a33fde804a29cc1e2",
        "type": "indirect"
      }
    },
    "nixpkgs-unstable": {
>>>>>>> 4d5dfc0d
      "locked": {
        "lastModified": 1632864508,
        "narHash": "sha256-d127FIvGR41XbVRDPVvozUPQ/uRHbHwvfyKHwEt5xFM=",
        "owner": "NixOS",
        "repo": "nixpkgs",
        "rev": "82891b5e2c2359d7e58d08849e4c89511ab94234",
        "type": "github"
      },
      "original": {
        "owner": "NixOS",
        "ref": "nixpkgs-unstable",
        "repo": "nixpkgs",
        "type": "github"
      }
    },
    "nixpkgs_2": {
      "locked": {
        "lastModified": 1632864508,
        "narHash": "sha256-d127FIvGR41XbVRDPVvozUPQ/uRHbHwvfyKHwEt5xFM=",
        "owner": "NixOS",
        "repo": "nixpkgs",
        "rev": "82891b5e2c2359d7e58d08849e4c89511ab94234",
        "type": "github"
      },
      "original": {
        "id": "nixpkgs",
        "ref": "nixos-21.05-small",
        "type": "indirect"
      }
    },
<<<<<<< HEAD
    "nixpkgs_7": {
=======
    "nixpkgs_3": {
>>>>>>> 4d5dfc0d
      "locked": {
        "lastModified": 1647297614,
        "narHash": "sha256-ulGq3W5XsrBMU/u5k9d4oPy65pQTkunR4HKKtTq0RwY=",
        "owner": "NixOS",
        "repo": "nixpkgs",
        "rev": "73ad5f9e147c0d2a2061f1d4bd91e05078dc0b58",
        "type": "github"
      },
      "original": {
        "owner": "NixOS",
        "ref": "nixos-unstable",
        "repo": "nixpkgs",
        "type": "github"
      }
    },
<<<<<<< HEAD
    "nixpkgs_8": {
=======
    "nixpkgs_4": {
>>>>>>> 4d5dfc0d
      "flake": false,
      "locked": {
        "lastModified": 1645493675,
        "narHash": "sha256-9xundbZQbhFodsQRh6QMN1GeSXfo3y/5NL0CZcJULz0=",
        "owner": "NixOS",
        "repo": "nixpkgs",
        "rev": "74b10859829153d5c5d50f7c77b86763759e8654",
        "type": "github"
      },
      "original": {
        "owner": "NixOS",
        "ref": "nixpkgs-unstable",
        "repo": "nixpkgs",
        "type": "github"
      }
    },
    "old-ghc-nix": {
      "flake": false,
      "locked": {
        "lastModified": 1631092763,
        "narHash": "sha256-sIKgO+z7tj4lw3u6oBZxqIhDrzSkvpHtv0Kki+lh9Fg=",
        "owner": "angerman",
        "repo": "old-ghc-nix",
        "rev": "af48a7a7353e418119b6dfe3cd1463a657f342b8",
        "type": "github"
      },
      "original": {
        "owner": "angerman",
        "ref": "master",
        "repo": "old-ghc-nix",
        "type": "github"
      }
    },
<<<<<<< HEAD
    "old-ghc-nix_2": {
      "flake": false,
      "locked": {
        "lastModified": 1631092763,
        "narHash": "sha256-sIKgO+z7tj4lw3u6oBZxqIhDrzSkvpHtv0Kki+lh9Fg=",
        "owner": "angerman",
        "repo": "old-ghc-nix",
        "rev": "af48a7a7353e418119b6dfe3cd1463a657f342b8",
        "type": "github"
      },
      "original": {
        "owner": "angerman",
        "ref": "master",
        "repo": "old-ghc-nix",
        "type": "github"
      }
    },
=======
>>>>>>> 4d5dfc0d
    "plutarch": {
      "inputs": {
        "cardano-base": "cardano-base",
        "cardano-crypto": "cardano-crypto",
        "cardano-prelude": "cardano-prelude",
        "emanote": [
          "plutarch",
          "haskell-nix",
          "nixpkgs-unstable"
        ],
        "flat": "flat",
        "haskell-language-server": "haskell-language-server",
        "haskell-nix": "haskell-nix",
        "haskell-nix-extra-hackage": "haskell-nix-extra-hackage",
        "hercules-ci-effects": "hercules-ci-effects",
        "iohk-nix": "iohk-nix",
        "nixpkgs": [
          "plutarch",
          "haskell-nix",
          "nixpkgs-unstable"
        ],
        "nixpkgs-latest": "nixpkgs-latest_2",
        "plutus": "plutus",
        "protolude": "protolude",
        "secp256k1-haskell": "secp256k1-haskell"
      },
      "locked": {
<<<<<<< HEAD
        "lastModified": 1660245357,
        "narHash": "sha256-Q93Lq6leerCQedmN+3lJQWotyuGAhW6Sn14EKZd2SsA=",
        "owner": "Plutonomicon",
        "repo": "plutarch-plutus",
        "rev": "3fe25c2376bca1a563ceecc273ae31771264e089",
=======
        "lastModified": 1659381657,
        "narHash": "sha256-W0EWY0DV2idbIeqtJnShVHQ83exME8TK2GYQGbVpz8A=",
        "owner": "Plutonomicon",
        "repo": "plutarch-plutus",
        "rev": "45b7c77a9ee9bd6c7dc25ddebcc3d12c58c4c3a2",
>>>>>>> 4d5dfc0d
        "type": "github"
      },
      "original": {
        "owner": "Plutonomicon",
<<<<<<< HEAD
        "ref": "master",
        "repo": "plutarch-plutus",
        "type": "github"
      }
    },
    "plutarch-numeric": {
      "inputs": {
        "haskell-language-server": [
          "plutarch-numeric",
          "plutarch",
          "haskell-language-server"
        ],
        "haskell-nix": [
          "plutarch-numeric",
          "plutarch",
          "haskell-nix"
        ],
        "haskell-nix-extra-hackage": [
          "plutarch-numeric",
          "plutarch",
          "haskell-nix-extra-hackage"
        ],
        "iohk-nix": [
          "plutarch-numeric",
          "plutarch",
          "iohk-nix"
        ],
        "liqwid-nix": "liqwid-nix_2",
        "nixpkgs": [
          "plutarch-numeric",
          "plutarch",
          "nixpkgs"
        ],
        "nixpkgs-2111": "nixpkgs-2111_3",
        "nixpkgs-latest": "nixpkgs-latest_3",
        "plutarch": "plutarch_2"
      },
      "locked": {
        "lastModified": 1659450964,
        "narHash": "sha256-jkxeMZ5ZjEl94MG5jWC+ogeh8m5sCpR7FX2Srtedvc4=",
        "owner": "liqwid-labs",
        "repo": "plutarch-numeric",
        "rev": "65a1a5dec3836cf4e3c793bf780a4ee84b0a9331",
        "type": "github"
      },
      "original": {
        "owner": "liqwid-labs",
        "ref": "main",
        "repo": "plutarch-numeric",
        "type": "github"
      }
    },
    "plutarch_2": {
      "inputs": {
        "cardano-base": "cardano-base_2",
        "cardano-crypto": "cardano-crypto_2",
        "cardano-prelude": "cardano-prelude_2",
        "emanote": [
          "plutarch-numeric",
          "plutarch",
          "haskell-nix",
          "nixpkgs-unstable"
        ],
        "flat": "flat_2",
        "haskell-language-server": "haskell-language-server_3",
        "haskell-nix": "haskell-nix_3",
        "haskell-nix-extra-hackage": "haskell-nix-extra-hackage_2",
        "hercules-ci-effects": "hercules-ci-effects_2",
        "iohk-nix": "iohk-nix_3",
        "nixpkgs": [
          "plutarch-numeric",
          "plutarch",
          "haskell-nix",
          "nixpkgs-unstable"
        ],
        "nixpkgs-latest": "nixpkgs-latest_4",
        "plutus": "plutus_2",
        "protolude": "protolude_2",
        "secp256k1-haskell": "secp256k1-haskell_2"
      },
      "locked": {
        "lastModified": 1659381657,
        "narHash": "sha256-W0EWY0DV2idbIeqtJnShVHQ83exME8TK2GYQGbVpz8A=",
        "owner": "Plutonomicon",
        "repo": "plutarch-plutus",
        "rev": "45b7c77a9ee9bd6c7dc25ddebcc3d12c58c4c3a2",
        "type": "github"
      },
      "original": {
        "owner": "Plutonomicon",
=======
>>>>>>> 4d5dfc0d
        "ref": "staging",
        "repo": "plutarch-plutus",
        "type": "github"
      }
    },
    "plutus": {
      "inputs": {
        "cardano-repo-tool": "cardano-repo-tool",
        "gitignore-nix": "gitignore-nix",
        "hackage-nix": "hackage-nix",
        "haskell-language-server": "haskell-language-server_2",
        "haskell-nix": "haskell-nix_2",
        "iohk-nix": "iohk-nix_2",
        "nixpkgs": "nixpkgs_4",
        "pre-commit-hooks-nix": "pre-commit-hooks-nix",
        "sphinxcontrib-haddock": "sphinxcontrib-haddock"
      },
      "locked": {
        "lastModified": 1656595231,
        "narHash": "sha256-3EBhSroECMOSP02qZGT0Zb3QHWibI/tYjdcaT5/YotY=",
        "owner": "input-output-hk",
<<<<<<< HEAD
        "repo": "plutus",
        "rev": "b39a526e983cb931d0cc49b7d073d6d43abd22b5",
        "type": "github"
      },
      "original": {
        "owner": "input-output-hk",
        "repo": "plutus",
        "type": "github"
      }
    },
    "plutus_2": {
      "inputs": {
        "cardano-repo-tool": "cardano-repo-tool_2",
        "gitignore-nix": "gitignore-nix_2",
        "hackage-nix": "hackage-nix_2",
        "haskell-language-server": "haskell-language-server_4",
        "haskell-nix": "haskell-nix_4",
        "iohk-nix": "iohk-nix_4",
        "nixpkgs": "nixpkgs_8",
        "pre-commit-hooks-nix": "pre-commit-hooks-nix_2",
        "sphinxcontrib-haddock": "sphinxcontrib-haddock_2"
      },
      "locked": {
        "lastModified": 1656595231,
        "narHash": "sha256-3EBhSroECMOSP02qZGT0Zb3QHWibI/tYjdcaT5/YotY=",
        "owner": "input-output-hk",
=======
>>>>>>> 4d5dfc0d
        "repo": "plutus",
        "rev": "b39a526e983cb931d0cc49b7d073d6d43abd22b5",
        "type": "github"
      },
      "original": {
        "owner": "input-output-hk",
        "repo": "plutus",
        "type": "github"
      }
    },
    "pre-commit-hooks-nix": {
      "flake": false,
      "locked": {
        "lastModified": 1624971177,
        "narHash": "sha256-Amf/nBj1E77RmbSSmV+hg6YOpR+rddCbbVgo5C7BS0I=",
        "owner": "cachix",
        "repo": "pre-commit-hooks.nix",
        "rev": "397f0713d007250a2c7a745e555fa16c5dc8cadb",
        "type": "github"
      },
      "original": {
        "owner": "cachix",
        "repo": "pre-commit-hooks.nix",
        "type": "github"
      }
    },
    "pre-commit-hooks-nix_2": {
      "flake": false,
      "locked": {
        "lastModified": 1624971177,
        "narHash": "sha256-Amf/nBj1E77RmbSSmV+hg6YOpR+rddCbbVgo5C7BS0I=",
        "owner": "cachix",
        "repo": "pre-commit-hooks.nix",
        "rev": "397f0713d007250a2c7a745e555fa16c5dc8cadb",
        "type": "github"
      },
      "original": {
        "owner": "cachix",
        "repo": "pre-commit-hooks.nix",
        "type": "github"
      }
    },
    "protolude": {
      "flake": false,
      "locked": {
        "lastModified": 1647139352,
        "narHash": "sha256-JyHAQfTTUswP8MeGEZibx/2/v01Q7cU5mNpnmDazh24=",
        "owner": "protolude",
        "repo": "protolude",
        "rev": "3e249724fd0ead27370c8c297b1ecd38f92cbd5b",
<<<<<<< HEAD
        "type": "github"
      },
      "original": {
        "owner": "protolude",
        "repo": "protolude",
        "type": "github"
      }
    },
    "protolude_2": {
      "flake": false,
      "locked": {
        "lastModified": 1647139352,
        "narHash": "sha256-JyHAQfTTUswP8MeGEZibx/2/v01Q7cU5mNpnmDazh24=",
        "owner": "protolude",
        "repo": "protolude",
        "rev": "3e249724fd0ead27370c8c297b1ecd38f92cbd5b",
=======
>>>>>>> 4d5dfc0d
        "type": "github"
      },
      "original": {
        "owner": "protolude",
        "repo": "protolude",
        "type": "github"
      }
    },
    "root": {
      "inputs": {
        "haskell-language-server": [
          "plutarch",
          "haskell-language-server"
        ],
        "haskell-nix": [
          "plutarch",
          "haskell-nix"
        ],
        "haskell-nix-extra-hackage": [
          "plutarch",
          "haskell-nix-extra-hackage"
        ],
        "iohk-nix": [
          "plutarch",
          "iohk-nix"
        ],
        "liqwid-nix": "liqwid-nix",
        "nixpkgs": [
          "plutarch",
          "nixpkgs"
        ],
        "nixpkgs-2111": "nixpkgs-2111",
<<<<<<< HEAD
        "nixpkgs-2205": "nixpkgs-2205_2",
        "nixpkgs-latest": "nixpkgs-latest",
        "plutarch": "plutarch",
        "plutarch-numeric": "plutarch-numeric"
      }
    },
    "secp256k1-haskell": {
      "flake": false,
      "locked": {
        "lastModified": 1650290419,
        "narHash": "sha256-XrjiqCC7cNTFib78gdMPGNettAkwAxQlbC/n+/mRFt4=",
        "owner": "haskoin",
        "repo": "secp256k1-haskell",
        "rev": "3df963ab6ae14ec122691a97af09a7331511a387",
        "type": "github"
      },
      "original": {
        "owner": "haskoin",
        "repo": "secp256k1-haskell",
        "type": "github"
      }
    },
    "secp256k1-haskell_2": {
=======
        "nixpkgs-latest": "nixpkgs-latest",
        "plutarch": "plutarch"
      }
    },
    "secp256k1-haskell": {
>>>>>>> 4d5dfc0d
      "flake": false,
      "locked": {
        "lastModified": 1650290419,
        "narHash": "sha256-XrjiqCC7cNTFib78gdMPGNettAkwAxQlbC/n+/mRFt4=",
        "owner": "haskoin",
        "repo": "secp256k1-haskell",
        "rev": "3df963ab6ae14ec122691a97af09a7331511a387",
        "type": "github"
      },
      "original": {
        "owner": "haskoin",
        "repo": "secp256k1-haskell",
        "type": "github"
      }
    },
    "sphinxcontrib-haddock": {
      "flake": false,
      "locked": {
        "lastModified": 1594136664,
        "narHash": "sha256-O9YT3iCUBHP3CEF88VDLLCO2HSP3HqkNA2q2939RnVY=",
        "owner": "michaelpj",
        "repo": "sphinxcontrib-haddock",
        "rev": "f3956b3256962b2d27d5a4e96edb7951acf5de34",
        "type": "github"
      },
      "original": {
        "owner": "michaelpj",
        "repo": "sphinxcontrib-haddock",
        "type": "github"
      }
    },
    "sphinxcontrib-haddock_2": {
      "flake": false,
      "locked": {
<<<<<<< HEAD
        "lastModified": 1594136664,
        "narHash": "sha256-O9YT3iCUBHP3CEF88VDLLCO2HSP3HqkNA2q2939RnVY=",
        "owner": "michaelpj",
        "repo": "sphinxcontrib-haddock",
        "rev": "f3956b3256962b2d27d5a4e96edb7951acf5de34",
=======
        "lastModified": 1654046327,
        "narHash": "sha256-IxX46Dh4OZpF3k7KPMa3tZSScYYGqFxXpCnMc0QRkuQ=",
        "owner": "input-output-hk",
        "repo": "stackage.nix",
        "rev": "cc1d778723fcd431f9b2ed632a50c610c3e38b54",
>>>>>>> 4d5dfc0d
        "type": "github"
      },
      "original": {
        "owner": "michaelpj",
        "repo": "sphinxcontrib-haddock",
        "type": "github"
      }
<<<<<<< HEAD
    },
    "stackage": {
      "flake": false,
      "locked": {
        "lastModified": 1654046327,
        "narHash": "sha256-IxX46Dh4OZpF3k7KPMa3tZSScYYGqFxXpCnMc0QRkuQ=",
        "owner": "input-output-hk",
        "repo": "stackage.nix",
        "rev": "cc1d778723fcd431f9b2ed632a50c610c3e38b54",
        "type": "github"
      },
      "original": {
        "owner": "input-output-hk",
        "repo": "stackage.nix",
        "type": "github"
      }
    },
    "stackage_2": {
      "flake": false,
      "locked": {
        "lastModified": 1654046327,
        "narHash": "sha256-IxX46Dh4OZpF3k7KPMa3tZSScYYGqFxXpCnMc0QRkuQ=",
        "owner": "input-output-hk",
        "repo": "stackage.nix",
        "rev": "cc1d778723fcd431f9b2ed632a50c610c3e38b54",
        "type": "github"
      },
      "original": {
        "owner": "input-output-hk",
        "repo": "stackage.nix",
        "type": "github"
      }
=======
>>>>>>> 4d5dfc0d
    }
  },
  "root": "root",
  "version": 7
}<|MERGE_RESOLUTION|>--- conflicted
+++ resolved
@@ -16,25 +16,6 @@
         "type": "github"
       }
     },
-<<<<<<< HEAD
-    "HTTP_2": {
-      "flake": false,
-      "locked": {
-        "lastModified": 1451647621,
-        "narHash": "sha256-oHIyw3x0iKBexEo49YeUDV1k74ZtyYKGR2gNJXXRxts=",
-        "owner": "phadej",
-        "repo": "HTTP",
-        "rev": "9bc0996d412fef1787449d841277ef663ad9a915",
-        "type": "github"
-      },
-      "original": {
-        "owner": "phadej",
-        "repo": "HTTP",
-        "type": "github"
-      }
-    },
-=======
->>>>>>> 4d5dfc0d
     "cabal-32": {
       "flake": false,
       "locked": {
@@ -52,23 +33,6 @@
         "type": "github"
       }
     },
-    "cabal-32_2": {
-      "flake": false,
-      "locked": {
-        "lastModified": 1603716527,
-        "narHash": "sha256-X0TFfdD4KZpwl0Zr6x+PLxUt/VyKQfX7ylXHdmZIL+w=",
-        "owner": "haskell",
-        "repo": "cabal",
-        "rev": "48bf10787e27364730dd37a42b603cee8d6af7ee",
-        "type": "github"
-      },
-      "original": {
-        "owner": "haskell",
-        "ref": "3.2",
-        "repo": "cabal",
-        "type": "github"
-      }
-    },
     "cabal-34": {
       "flake": false,
       "locked": {
@@ -86,39 +50,14 @@
         "type": "github"
       }
     },
-    "cabal-34_2": {
-      "flake": false,
-      "locked": {
-        "lastModified": 1640353650,
-        "narHash": "sha256-N1t6M3/wqj90AEdRkeC8i923gQYUpzSr8b40qVOZ1Rk=",
-        "owner": "haskell",
-        "repo": "cabal",
-        "rev": "942639c18c0cd8ec53e0a6f8d120091af35312cd",
-        "type": "github"
-      },
-      "original": {
-        "owner": "haskell",
-        "ref": "3.4",
-        "repo": "cabal",
-        "type": "github"
-      }
-    },
     "cabal-36": {
       "flake": false,
       "locked": {
-<<<<<<< HEAD
         "lastModified": 1641652457,
         "narHash": "sha256-BlFPKP4C4HRUJeAbdembX1Rms1LD380q9s0qVDeoAak=",
         "owner": "haskell",
         "repo": "cabal",
         "rev": "f27667f8ec360c475027dcaee0138c937477b070",
-=======
-        "lastModified": 1652788515,
-        "narHash": "sha256-l0KgomRi6YhEoOlFnBYEXhnZO2+PW68rhfUrbMXjhCQ=",
-        "owner": "input-output-hk",
-        "repo": "cardano-base",
-        "rev": "631cb6cf1fa01ab346233b610a38b3b4cba6e6ab",
->>>>>>> 4d5dfc0d
         "type": "github"
       },
       "original": {
@@ -128,27 +67,9 @@
         "type": "github"
       }
     },
-    "cabal-36_2": {
-      "flake": false,
-      "locked": {
-        "lastModified": 1641652457,
-        "narHash": "sha256-BlFPKP4C4HRUJeAbdembX1Rms1LD380q9s0qVDeoAak=",
-        "owner": "haskell",
-        "repo": "cabal",
-        "rev": "f27667f8ec360c475027dcaee0138c937477b070",
-        "type": "github"
-      },
-      "original": {
-        "owner": "haskell",
-        "ref": "3.6",
-        "repo": "cabal",
-        "type": "github"
-      }
-    },
     "cardano-base": {
       "flake": false,
       "locked": {
-<<<<<<< HEAD
         "lastModified": 1652788515,
         "narHash": "sha256-l0KgomRi6YhEoOlFnBYEXhnZO2+PW68rhfUrbMXjhCQ=",
         "owner": "input-output-hk",
@@ -159,7 +80,29 @@
       "original": {
         "owner": "input-output-hk",
         "repo": "cardano-base",
-=======
+        "type": "github"
+      }
+    },
+    "cardano-crypto": {
+      "flake": false,
+      "locked": {
+        "lastModified": 1621376239,
+        "narHash": "sha256-oxIOVlgm07FAEmgGRF1C2me9TXqVxQulEOcJ22zpTRs=",
+        "owner": "input-output-hk",
+        "repo": "cardano-crypto",
+        "rev": "07397f0e50da97eaa0575d93bee7ac4b2b2576ec",
+        "type": "github"
+      },
+      "original": {
+        "owner": "input-output-hk",
+        "repo": "cardano-crypto",
+        "rev": "07397f0e50da97eaa0575d93bee7ac4b2b2576ec",
+        "type": "github"
+      }
+    },
+    "cardano-prelude": {
+      "flake": false,
+      "locked": {
         "lastModified": 1653997332,
         "narHash": "sha256-E+YSfUsvxdoOr7n7fz4xd7zb4z8XBRGNYOKipc2A1pw=",
         "owner": "mlabs-haskell",
@@ -171,92 +114,6 @@
         "owner": "mlabs-haskell",
         "repo": "cardano-prelude",
         "rev": "713c7ae79a4d538fcd653c976a652913df1567b9",
->>>>>>> 4d5dfc0d
-        "type": "github"
-      }
-    },
-    "cardano-base_2": {
-      "flake": false,
-      "locked": {
-        "lastModified": 1652788515,
-        "narHash": "sha256-l0KgomRi6YhEoOlFnBYEXhnZO2+PW68rhfUrbMXjhCQ=",
-        "owner": "input-output-hk",
-        "repo": "cardano-base",
-        "rev": "631cb6cf1fa01ab346233b610a38b3b4cba6e6ab",
-        "type": "github"
-      },
-      "original": {
-        "owner": "input-output-hk",
-        "repo": "cardano-base",
-        "type": "github"
-      }
-    },
-    "cardano-crypto": {
-      "flake": false,
-      "locked": {
-        "lastModified": 1621376239,
-        "narHash": "sha256-oxIOVlgm07FAEmgGRF1C2me9TXqVxQulEOcJ22zpTRs=",
-        "owner": "input-output-hk",
-        "repo": "cardano-crypto",
-        "rev": "07397f0e50da97eaa0575d93bee7ac4b2b2576ec",
-        "type": "github"
-      },
-      "original": {
-        "owner": "input-output-hk",
-        "repo": "cardano-crypto",
-        "rev": "07397f0e50da97eaa0575d93bee7ac4b2b2576ec",
-        "type": "github"
-      }
-    },
-<<<<<<< HEAD
-    "cardano-crypto_2": {
-      "flake": false,
-      "locked": {
-        "lastModified": 1621376239,
-        "narHash": "sha256-oxIOVlgm07FAEmgGRF1C2me9TXqVxQulEOcJ22zpTRs=",
-        "owner": "input-output-hk",
-        "repo": "cardano-crypto",
-        "rev": "07397f0e50da97eaa0575d93bee7ac4b2b2576ec",
-        "type": "github"
-      },
-      "original": {
-        "owner": "input-output-hk",
-        "repo": "cardano-crypto",
-        "rev": "07397f0e50da97eaa0575d93bee7ac4b2b2576ec",
-        "type": "github"
-      }
-    },
-    "cardano-prelude": {
-      "flake": false,
-      "locked": {
-        "lastModified": 1653997332,
-        "narHash": "sha256-E+YSfUsvxdoOr7n7fz4xd7zb4z8XBRGNYOKipc2A1pw=",
-        "owner": "mlabs-haskell",
-        "repo": "cardano-prelude",
-        "rev": "713c7ae79a4d538fcd653c976a652913df1567b9",
-        "type": "github"
-      },
-      "original": {
-        "owner": "mlabs-haskell",
-        "repo": "cardano-prelude",
-        "rev": "713c7ae79a4d538fcd653c976a652913df1567b9",
-        "type": "github"
-      }
-    },
-    "cardano-prelude_2": {
-      "flake": false,
-      "locked": {
-        "lastModified": 1653997332,
-        "narHash": "sha256-E+YSfUsvxdoOr7n7fz4xd7zb4z8XBRGNYOKipc2A1pw=",
-        "owner": "mlabs-haskell",
-        "repo": "cardano-prelude",
-        "rev": "713c7ae79a4d538fcd653c976a652913df1567b9",
-        "type": "github"
-      },
-      "original": {
-        "owner": "mlabs-haskell",
-        "repo": "cardano-prelude",
-        "rev": "713c7ae79a4d538fcd653c976a652913df1567b9",
         "type": "github"
       }
     },
@@ -276,22 +133,6 @@
         "type": "github"
       }
     },
-    "cardano-repo-tool_2": {
-      "flake": false,
-      "locked": {
-        "lastModified": 1624584417,
-        "narHash": "sha256-YSepT97PagR/1jTYV/Yer8a2GjFe9+tTwaTCHxuK50M=",
-        "owner": "input-output-hk",
-        "repo": "cardano-repo-tool",
-        "rev": "30e826ed8f00e3e154453b122a6f3d779b2f73ec",
-        "type": "github"
-      },
-      "original": {
-        "owner": "input-output-hk",
-        "repo": "cardano-repo-tool",
-        "type": "github"
-      }
-    },
     "cardano-shell": {
       "flake": false,
       "locked": {
@@ -308,24 +149,6 @@
         "type": "github"
       }
     },
-    "cardano-shell_2": {
-      "flake": false,
-      "locked": {
-        "lastModified": 1608537748,
-        "narHash": "sha256-PulY1GfiMgKVnBci3ex4ptk2UNYMXqGjJOxcPy2KYT4=",
-        "owner": "input-output-hk",
-        "repo": "cardano-shell",
-        "rev": "9392c75087cb9a3d453998f4230930dea3a95725",
-        "type": "github"
-      },
-      "original": {
-        "owner": "input-output-hk",
-        "repo": "cardano-shell",
-        "type": "github"
-      }
-    },
-=======
->>>>>>> 4d5dfc0d
     "flake-utils": {
       "locked": {
         "lastModified": 1644229661,
@@ -333,22 +156,6 @@
         "owner": "numtide",
         "repo": "flake-utils",
         "rev": "3cecb5b042f7f209c56ffd8371b2711a290ec797",
-<<<<<<< HEAD
-        "type": "github"
-      },
-      "original": {
-        "owner": "numtide",
-        "repo": "flake-utils",
-        "type": "github"
-      }
-    },
-    "flake-utils_2": {
-      "locked": {
-        "lastModified": 1644229661,
-        "narHash": "sha256-1YdnJAsNy69bpcjuoKdOYQX0YxZBiCYZo4Twxerqv7k=",
-        "owner": "numtide",
-        "repo": "flake-utils",
-        "rev": "3cecb5b042f7f209c56ffd8371b2711a290ec797",
         "type": "github"
       },
       "original": {
@@ -373,22 +180,6 @@
         "type": "github"
       }
     },
-    "flat_2": {
-      "flake": false,
-      "locked": {
-        "lastModified": 1651403785,
-        "narHash": "sha256-g+jGep1IXdw4q01W67J6f6OODY91QzIlW1+Eu8pR+u0=",
-        "owner": "Quid2",
-        "repo": "flat",
-        "rev": "559617e058098b776b431e2a67346ad3adea2440",
-        "type": "github"
-      },
-      "original": {
-        "owner": "Quid2",
-        "repo": "flat",
-        "type": "github"
-      }
-    },
     "ghc-8.6.5-iohk": {
       "flake": false,
       "locked": {
@@ -406,29 +197,9 @@
         "type": "github"
       }
     },
-    "ghc-8.6.5-iohk_2": {
-      "flake": false,
-      "locked": {
-        "lastModified": 1600920045,
-        "narHash": "sha256-DO6kxJz248djebZLpSzTGD6s8WRpNI9BTwUeOf5RwY8=",
-        "owner": "input-output-hk",
-        "repo": "ghc",
-        "rev": "95713a6ecce4551240da7c96b6176f980af75cae",
-=======
->>>>>>> 4d5dfc0d
-        "type": "github"
-      },
-      "original": {
-        "owner": "input-output-hk",
-        "ref": "release/8.6.5-iohk",
-        "repo": "ghc",
-        "type": "github"
-      }
-    },
     "gitignore-nix": {
       "flake": false,
       "locked": {
-<<<<<<< HEAD
         "lastModified": 1611672876,
         "narHash": "sha256-qHu3uZ/o9jBHiA3MEKHJ06k7w4heOhA+4HCSIvflRxo=",
         "owner": "hercules-ci",
@@ -442,34 +213,6 @@
         "type": "github"
       }
     },
-    "gitignore-nix_2": {
-      "flake": false,
-      "locked": {
-        "lastModified": 1611672876,
-        "narHash": "sha256-qHu3uZ/o9jBHiA3MEKHJ06k7w4heOhA+4HCSIvflRxo=",
-        "owner": "hercules-ci",
-        "repo": "gitignore.nix",
-        "rev": "211907489e9f198594c0eb0ca9256a1949c9d412",
-        "type": "github"
-      },
-      "original": {
-        "owner": "hercules-ci",
-        "repo": "gitignore.nix",
-=======
-        "lastModified": 1651403785,
-        "narHash": "sha256-g+jGep1IXdw4q01W67J6f6OODY91QzIlW1+Eu8pR+u0=",
-        "owner": "Quid2",
-        "repo": "flat",
-        "rev": "559617e058098b776b431e2a67346ad3adea2440",
-        "type": "github"
-      },
-      "original": {
-        "owner": "Quid2",
-        "repo": "flat",
->>>>>>> 4d5dfc0d
-        "type": "github"
-      }
-    },
     "hackage": {
       "flake": false,
       "locked": {
@@ -494,54 +237,6 @@
         "owner": "input-output-hk",
         "repo": "hackage.nix",
         "rev": "dbab3b292c3400d028a2257e3acd2ac0249da774",
-        "type": "github"
-      },
-      "original": {
-        "owner": "input-output-hk",
-        "repo": "hackage.nix",
-        "type": "github"
-      }
-    },
-    "hackage-nix_2": {
-      "flake": false,
-      "locked": {
-<<<<<<< HEAD
-        "lastModified": 1651108473,
-        "narHash": "sha256-zHGCnBdwKvrcYanjf3GARTWF8V2pyJl1QNONUNZSoc0=",
-        "owner": "input-output-hk",
-        "repo": "hackage.nix",
-        "rev": "dbab3b292c3400d028a2257e3acd2ac0249da774",
-=======
-        "lastModified": 1654046237,
-        "narHash": "sha256-FpM9zE+Q+WrvCiaZBCg5U1g0bYpiZOCxY8V3R5ydBu8=",
-        "owner": "input-output-hk",
-        "repo": "hackage.nix",
-        "rev": "eeae1790b9c6a880d96e4a7214fdf0a73bdd6fc0",
->>>>>>> 4d5dfc0d
-        "type": "github"
-      },
-      "original": {
-        "owner": "input-output-hk",
-        "repo": "hackage.nix",
-        "type": "github"
-      }
-    },
-    "hackage_2": {
-      "flake": false,
-      "locked": {
-<<<<<<< HEAD
-        "lastModified": 1654046237,
-        "narHash": "sha256-FpM9zE+Q+WrvCiaZBCg5U1g0bYpiZOCxY8V3R5ydBu8=",
-        "owner": "input-output-hk",
-        "repo": "hackage.nix",
-        "rev": "eeae1790b9c6a880d96e4a7214fdf0a73bdd6fc0",
-=======
-        "lastModified": 1651108473,
-        "narHash": "sha256-zHGCnBdwKvrcYanjf3GARTWF8V2pyJl1QNONUNZSoc0=",
-        "owner": "input-output-hk",
-        "repo": "hackage.nix",
-        "rev": "dbab3b292c3400d028a2257e3acd2ac0249da774",
->>>>>>> 4d5dfc0d
         "type": "github"
       },
       "original": {
@@ -567,39 +262,6 @@
       }
     },
     "haskell-language-server_2": {
-      "flake": false,
-      "locked": {
-        "lastModified": 1650980856,
-        "narHash": "sha256-uiwsfh/K3IABZDYj7JUZNIAPRVqH6g/r8X6QKg8DrZE=",
-        "owner": "haskell",
-        "repo": "haskell-language-server",
-        "rev": "b5a37f7fc360596899cb2945f363030f44156415",
-        "type": "github"
-      },
-      "original": {
-        "owner": "haskell",
-        "ref": "1.7.0.0",
-        "repo": "haskell-language-server",
-        "type": "github"
-      }
-    },
-    "haskell-language-server_3": {
-      "flake": false,
-      "locked": {
-        "lastModified": 1653778781,
-        "narHash": "sha256-oEVBaYRLjD4gC3vQuT0DCgmCSIeWSwGPVXXSKJDFUK0=",
-        "owner": "haskell",
-        "repo": "haskell-language-server",
-        "rev": "8c47d6ce2a8409a285a3f4c3f0e10c25fb4dd848",
-        "type": "github"
-      },
-      "original": {
-        "owner": "haskell",
-        "repo": "haskell-language-server",
-        "type": "github"
-      }
-    },
-    "haskell-language-server_4": {
       "flake": false,
       "locked": {
         "lastModified": 1650980856,
@@ -666,7 +328,6 @@
           "nixpkgs"
         ]
       },
-<<<<<<< HEAD
       "locked": {
         "lastModified": 1655143375,
         "narHash": "sha256-yU+HPLwGPf5IeLj9IBQ1zrPBTYEwvYbuMnADs4T8RLQ=",
@@ -682,104 +343,7 @@
         "type": "github"
       }
     },
-    "haskell-nix-extra-hackage_2": {
-      "inputs": {
-        "haskell-nix": [
-          "plutarch-numeric",
-          "plutarch",
-          "haskell-nix"
-        ],
-        "nixpkgs": [
-          "plutarch-numeric",
-          "plutarch",
-          "nixpkgs"
-        ]
-      },
-      "locked": {
-        "lastModified": 1655143375,
-        "narHash": "sha256-yU+HPLwGPf5IeLj9IBQ1zrPBTYEwvYbuMnADs4T8RLQ=",
-        "owner": "mlabs-haskell",
-        "repo": "haskell-nix-extra-hackage",
-        "rev": "03ee7afdc1ad982e059e3941db80f7a5b30a2757",
-        "type": "github"
-      },
-      "original": {
-        "owner": "mlabs-haskell",
-        "ref": "separate-hackages",
-        "repo": "haskell-nix-extra-hackage",
-        "type": "github"
-      }
-    },
     "haskell-nix_2": {
-      "flake": false,
-      "locked": {
-        "lastModified": 1651151636,
-        "narHash": "sha256-WdMP9IMB5kByT0zimDuCYZF/dinRB104H8iDTG/c1Eo=",
-        "owner": "input-output-hk",
-        "repo": "haskell.nix",
-        "rev": "f707aa2e75c0d33473166abc61c0b43ac6e107c0",
-=======
-      "locked": {
-        "lastModified": 1655143375,
-        "narHash": "sha256-yU+HPLwGPf5IeLj9IBQ1zrPBTYEwvYbuMnADs4T8RLQ=",
-        "owner": "mlabs-haskell",
-        "repo": "haskell-nix-extra-hackage",
-        "rev": "03ee7afdc1ad982e059e3941db80f7a5b30a2757",
->>>>>>> 4d5dfc0d
-        "type": "github"
-      },
-      "original": {
-        "owner": "mlabs-haskell",
-        "ref": "separate-hackages",
-        "repo": "haskell-nix-extra-hackage",
-        "type": "github"
-      }
-    },
-<<<<<<< HEAD
-    "haskell-nix_3": {
-      "inputs": {
-        "HTTP": "HTTP_2",
-        "cabal-32": "cabal-32_2",
-        "cabal-34": "cabal-34_2",
-        "cabal-36": "cabal-36_2",
-        "cardano-shell": "cardano-shell_2",
-        "flake-utils": "flake-utils_2",
-        "ghc-8.6.5-iohk": "ghc-8.6.5-iohk_2",
-        "hackage": "hackage_2",
-        "hpc-coveralls": "hpc-coveralls_2",
-        "hydra": "hydra_2",
-        "nix-tools": "nix-tools_2",
-        "nixpkgs": [
-          "plutarch-numeric",
-          "plutarch",
-          "haskell-nix",
-          "nixpkgs-unstable"
-        ],
-        "nixpkgs-2003": "nixpkgs-2003_2",
-        "nixpkgs-2105": "nixpkgs-2105_2",
-        "nixpkgs-2111": "nixpkgs-2111_4",
-        "nixpkgs-unstable": "nixpkgs-unstable_2",
-        "old-ghc-nix": "old-ghc-nix_2",
-        "stackage": "stackage_2"
-      },
-      "locked": {
-        "lastModified": 1654068838,
-        "narHash": "sha256-GHSufC21DSg8Lz2AzIg3DA9DPxGvLqxGFa/4ADoXRhU=",
-        "owner": "input-output-hk",
-        "repo": "haskell.nix",
-        "rev": "fa2fa131fe15e630c91ab4078d12eb32c41f934b",
-        "type": "github"
-      },
-      "original": {
-        "owner": "input-output-hk",
-        "repo": "haskell.nix",
-        "type": "github"
-      }
-    },
-    "haskell-nix_4": {
-=======
-    "haskell-nix_2": {
->>>>>>> 4d5dfc0d
       "flake": false,
       "locked": {
         "lastModified": 1651151636,
@@ -798,7 +362,6 @@
     "hercules-ci-effects": {
       "inputs": {
         "nixpkgs": "nixpkgs_3"
-<<<<<<< HEAD
       },
       "locked": {
         "lastModified": 1653841712,
@@ -814,26 +377,6 @@
         "type": "github"
       }
     },
-    "hercules-ci-effects_2": {
-      "inputs": {
-        "nixpkgs": "nixpkgs_7"
-=======
->>>>>>> 4d5dfc0d
-      },
-      "locked": {
-        "lastModified": 1653841712,
-        "narHash": "sha256-XBF4i1MuIRAEbFpj3Z3fVaYxzNEsYapyENtw3vG+q1I=",
-        "owner": "hercules-ci",
-        "repo": "hercules-ci-effects",
-        "rev": "e14d2131b7c81acca3904b584ac45fb72da64dd2",
-        "type": "github"
-      },
-      "original": {
-        "owner": "hercules-ci",
-        "repo": "hercules-ci-effects",
-        "type": "github"
-      }
-    },
     "hpc-coveralls": {
       "flake": false,
       "locked": {
@@ -850,25 +393,6 @@
         "type": "github"
       }
     },
-<<<<<<< HEAD
-    "hpc-coveralls_2": {
-      "flake": false,
-      "locked": {
-        "lastModified": 1607498076,
-        "narHash": "sha256-8uqsEtivphgZWYeUo5RDUhp6bO9j2vaaProQxHBltQk=",
-        "owner": "sevanspowell",
-        "repo": "hpc-coveralls",
-        "rev": "14df0f7d229f4cd2e79f8eabb1a740097fdfa430",
-        "type": "github"
-      },
-      "original": {
-        "owner": "sevanspowell",
-        "repo": "hpc-coveralls",
-        "type": "github"
-      }
-    },
-=======
->>>>>>> 4d5dfc0d
     "hydra": {
       "inputs": {
         "nix": "nix",
@@ -879,7 +403,6 @@
           "nix",
           "nixpkgs"
         ]
-<<<<<<< HEAD
       },
       "locked": {
         "lastModified": 1646878427,
@@ -894,31 +417,6 @@
         "type": "indirect"
       }
     },
-    "hydra_2": {
-      "inputs": {
-        "nix": "nix_2",
-        "nixpkgs": [
-          "plutarch-numeric",
-          "plutarch",
-          "haskell-nix",
-          "hydra",
-          "nix",
-          "nixpkgs"
-        ]
-      },
-      "locked": {
-        "lastModified": 1646878427,
-        "narHash": "sha256-KtbrofMtN8GlM7D+n90kixr7QpSlVmdN+vK5CA/aRzc=",
-        "owner": "NixOS",
-        "repo": "hydra",
-        "rev": "28b682b85b7efc5cf7974065792a1f22203a5927",
-        "type": "github"
-      },
-      "original": {
-        "id": "hydra",
-        "type": "indirect"
-      }
-    },
     "iohk-nix": {
       "flake": false,
       "locked": {
@@ -949,66 +447,19 @@
         "owner": "input-output-hk",
         "repo": "iohk-nix",
         "type": "github"
-=======
-      },
-      "locked": {
-        "lastModified": 1646878427,
-        "narHash": "sha256-KtbrofMtN8GlM7D+n90kixr7QpSlVmdN+vK5CA/aRzc=",
-        "owner": "NixOS",
-        "repo": "hydra",
-        "rev": "28b682b85b7efc5cf7974065792a1f22203a5927",
-        "type": "github"
-      },
-      "original": {
-        "id": "hydra",
-        "type": "indirect"
->>>>>>> 4d5dfc0d
-      }
-    },
-    "iohk-nix_3": {
-      "flake": false,
-      "locked": {
-        "lastModified": 1653579289,
-        "narHash": "sha256-wveDdPsgB/3nAGAdFaxrcgLEpdi0aJ5kEVNtI+YqVfo=",
-        "owner": "input-output-hk",
-        "repo": "iohk-nix",
-        "rev": "edb2d2df2ebe42bbdf03a0711115cf6213c9d366",
-        "type": "github"
-      },
-      "original": {
-        "owner": "input-output-hk",
-        "repo": "iohk-nix",
-        "type": "github"
-      }
-    },
-    "iohk-nix_4": {
-      "flake": false,
-      "locked": {
-        "lastModified": 1626953580,
-        "narHash": "sha256-iEI9aTOaZMGsjWzcrctrC0usmiagwKT2v1LSDe9/tMU=",
-        "owner": "input-output-hk",
-        "repo": "iohk-nix",
-        "rev": "cbd497f5844249ef8fe617166337d59f2a6ebe90",
-        "type": "github"
-      },
-      "original": {
-        "owner": "input-output-hk",
-        "repo": "iohk-nix",
-        "type": "github"
       }
     },
     "liqwid-nix": {
       "inputs": {
-<<<<<<< HEAD
         "nixpkgs": "nixpkgs",
         "nixpkgs-2205": "nixpkgs-2205"
       },
       "locked": {
-        "lastModified": 1660251224,
-        "narHash": "sha256-spBrASFpblmQFYuS4GHv9hI3cLRzh6OG5tNikRmUUZA=",
+        "lastModified": 1660580223,
+        "narHash": "sha256-r1i92rrUjSBdnQZpHLxeCAtVGMHYqKQHm05mzddIte8=",
         "owner": "Liqwid-Labs",
         "repo": "liqwid-nix",
-        "rev": "6bf26da0cbd1dea4ea275ffb5d05214a7d3e61be",
+        "rev": "fa1eeba35b37ac2551a00798dffdf053879699c3",
         "type": "github"
       },
       "original": {
@@ -1017,30 +468,8 @@
         "type": "github"
       }
     },
-    "liqwid-nix_2": {
-      "inputs": {
-        "nixpkgs": "nixpkgs_5"
-=======
-        "nixpkgs": "nixpkgs"
->>>>>>> 4d5dfc0d
-      },
-      "locked": {
-        "lastModified": 1659383708,
-        "narHash": "sha256-eenTO5t4ocK7VzorMUdUyKUoup976cCu5dJcVjebY8E=",
-        "owner": "Liqwid-Labs",
-        "repo": "liqwid-nix",
-        "rev": "c261df76dc31b3dc5dfde7030420e0a6be73f615",
-        "type": "github"
-      },
-      "original": {
-        "owner": "Liqwid-Labs",
-        "repo": "liqwid-nix",
-        "type": "github"
-      }
-    },
     "lowdown-src": {
       "flake": false,
-<<<<<<< HEAD
       "locked": {
         "lastModified": 1633514407,
         "narHash": "sha256-Dw32tiMjdK9t3ETl5fzGrutQTzh2rufgZV4A/BbxuD4=",
@@ -1055,22 +484,6 @@
         "type": "github"
       }
     },
-    "lowdown-src_2": {
-      "flake": false,
-      "locked": {
-        "lastModified": 1633514407,
-        "narHash": "sha256-Dw32tiMjdK9t3ETl5fzGrutQTzh2rufgZV4A/BbxuD4=",
-        "owner": "kristapsdz",
-        "repo": "lowdown",
-        "rev": "d2c2b44ff6c27b936ec27358a2653caaef8f73b8",
-        "type": "github"
-      },
-      "original": {
-        "owner": "kristapsdz",
-        "repo": "lowdown",
-        "type": "github"
-      }
-    },
     "nix": {
       "inputs": {
         "lowdown-src": "lowdown-src",
@@ -1108,43 +521,6 @@
         "type": "github"
       }
     },
-    "nix-tools_2": {
-      "flake": false,
-      "locked": {
-        "lastModified": 1649424170,
-        "narHash": "sha256-XgKXWispvv5RCvZzPb+p7e6Hy3LMuRjafKMl7kXzxGw=",
-        "owner": "input-output-hk",
-        "repo": "nix-tools",
-        "rev": "e109c94016e3b6e0db7ed413c793e2d4bdb24aa7",
-        "type": "github"
-      },
-      "original": {
-        "owner": "input-output-hk",
-        "repo": "nix-tools",
-        "type": "github"
-      }
-    },
-    "nix_2": {
-      "inputs": {
-        "lowdown-src": "lowdown-src_2",
-        "nixpkgs": "nixpkgs_6",
-        "nixpkgs-regression": "nixpkgs-regression_2"
-      },
-      "locked": {
-        "lastModified": 1643066034,
-        "narHash": "sha256-xEPeMcNJVOeZtoN+d+aRwolpW8mFSEQx76HTRdlhPhg=",
-        "owner": "NixOS",
-        "repo": "nix",
-        "rev": "a1cd7e58606a41fcf62bf8637804cf8306f17f62",
-        "type": "github"
-      },
-      "original": {
-        "owner": "NixOS",
-        "ref": "2.6.0",
-        "repo": "nix",
-        "type": "github"
-      }
-    },
     "nixpkgs": {
       "locked": {
         "lastModified": 1657292830,
@@ -1175,22 +551,6 @@
         "type": "github"
       }
     },
-    "nixpkgs-2003_2": {
-      "locked": {
-        "lastModified": 1620055814,
-        "narHash": "sha256-8LEHoYSJiL901bTMVatq+rf8y7QtWuZhwwpKE2fyaRY=",
-        "owner": "NixOS",
-        "repo": "nixpkgs",
-        "rev": "1db42b7fe3878f3f5f7a4f2dc210772fd080e205",
-        "type": "github"
-      },
-      "original": {
-        "owner": "NixOS",
-        "ref": "nixpkgs-20.03-darwin",
-        "repo": "nixpkgs",
-        "type": "github"
-      }
-    },
     "nixpkgs-2105": {
       "locked": {
         "lastModified": 1645296114,
@@ -1207,22 +567,6 @@
         "type": "github"
       }
     },
-    "nixpkgs-2105_2": {
-      "locked": {
-        "lastModified": 1645296114,
-        "narHash": "sha256-y53N7TyIkXsjMpOG7RhvqJFGDacLs9HlyHeSTBioqYU=",
-        "owner": "NixOS",
-        "repo": "nixpkgs",
-        "rev": "530a53dcbc9437363471167a5e4762c5fcfa34a1",
-        "type": "github"
-      },
-      "original": {
-        "owner": "NixOS",
-        "ref": "nixpkgs-21.05-darwin",
-        "repo": "nixpkgs",
-        "type": "github"
-      }
-    },
     "nixpkgs-2111": {
       "locked": {
         "lastModified": 1659446231,
@@ -1255,38 +599,6 @@
         "type": "github"
       }
     },
-    "nixpkgs-2111_3": {
-      "locked": {
-        "lastModified": 1658346836,
-        "narHash": "sha256-c9BZZbi0tqCQ4j6CMVDlsut3Q3ET1Fezf+qIslCfkhs=",
-        "owner": "NixOS",
-        "repo": "nixpkgs",
-        "rev": "a1fe662eb26ffc2a036b37c4670392ade632c413",
-        "type": "github"
-      },
-      "original": {
-        "owner": "NixOS",
-        "ref": "nixpkgs-21.11-darwin",
-        "repo": "nixpkgs",
-        "type": "github"
-      }
-    },
-    "nixpkgs-2111_4": {
-      "locked": {
-        "lastModified": 1648744337,
-        "narHash": "sha256-bYe1dFJAXovjqiaPKrmAbSBEK5KUkgwVaZcTbSoJ7hg=",
-        "owner": "NixOS",
-        "repo": "nixpkgs",
-        "rev": "0a58eebd8ec65ffdef2ce9562784123a73922052",
-        "type": "github"
-      },
-      "original": {
-        "owner": "NixOS",
-        "ref": "nixpkgs-21.11-darwin",
-        "repo": "nixpkgs",
-        "type": "github"
-      }
-    },
     "nixpkgs-2205": {
       "locked": {
         "lastModified": 1660033036,
@@ -1342,99 +654,13 @@
         "owner": "NixOS",
         "repo": "nixpkgs",
         "rev": "a0a69be4b5ee63f1b5e75887a406e9194012b492",
-=======
-      "locked": {
-        "lastModified": 1633514407,
-        "narHash": "sha256-Dw32tiMjdK9t3ETl5fzGrutQTzh2rufgZV4A/BbxuD4=",
-        "owner": "kristapsdz",
-        "repo": "lowdown",
-        "rev": "d2c2b44ff6c27b936ec27358a2653caaef8f73b8",
-        "type": "github"
-      },
-      "original": {
-        "owner": "kristapsdz",
-        "repo": "lowdown",
-        "type": "github"
-      }
-    },
-    "nix": {
-      "inputs": {
-        "lowdown-src": "lowdown-src",
-        "nixpkgs": "nixpkgs_2",
-        "nixpkgs-regression": "nixpkgs-regression"
-      },
-      "locked": {
-        "lastModified": 1643066034,
-        "narHash": "sha256-xEPeMcNJVOeZtoN+d+aRwolpW8mFSEQx76HTRdlhPhg=",
-        "owner": "NixOS",
-        "repo": "nix",
-        "rev": "a1cd7e58606a41fcf62bf8637804cf8306f17f62",
->>>>>>> 4d5dfc0d
-        "type": "github"
-      },
-      "original": {
-        "owner": "NixOS",
-<<<<<<< HEAD
+        "type": "github"
+      },
+      "original": {
+        "owner": "NixOS",
         "repo": "nixpkgs",
         "rev": "a0a69be4b5ee63f1b5e75887a406e9194012b492",
-=======
-        "ref": "2.6.0",
-        "repo": "nix",
->>>>>>> 4d5dfc0d
-        "type": "github"
-      }
-    },
-    "nixpkgs-latest_3": {
-      "locked": {
-<<<<<<< HEAD
-        "lastModified": 1653918805,
-        "narHash": "sha256-6ahwAnBNGgqSNSn/6RnsxrlFi+fkA+RyT6o/5S1915o=",
-        "owner": "NixOS",
-        "repo": "nixpkgs",
-        "rev": "a0a69be4b5ee63f1b5e75887a406e9194012b492",
-=======
-        "lastModified": 1649424170,
-        "narHash": "sha256-XgKXWispvv5RCvZzPb+p7e6Hy3LMuRjafKMl7kXzxGw=",
-        "owner": "input-output-hk",
-        "repo": "nix-tools",
-        "rev": "e109c94016e3b6e0db7ed413c793e2d4bdb24aa7",
->>>>>>> 4d5dfc0d
-        "type": "github"
-      },
-      "original": {
-        "owner": "NixOS",
-        "repo": "nixpkgs",
-        "rev": "a0a69be4b5ee63f1b5e75887a406e9194012b492",
-        "type": "github"
-      }
-    },
-    "nixpkgs-latest_4": {
-      "locked": {
-<<<<<<< HEAD
-        "lastModified": 1653918805,
-        "narHash": "sha256-6ahwAnBNGgqSNSn/6RnsxrlFi+fkA+RyT6o/5S1915o=",
-        "owner": "NixOS",
-        "repo": "nixpkgs",
-        "rev": "a0a69be4b5ee63f1b5e75887a406e9194012b492",
-        "type": "github"
-      },
-      "original": {
-        "owner": "NixOS",
-        "repo": "nixpkgs",
-        "rev": "a0a69be4b5ee63f1b5e75887a406e9194012b492",
-        "type": "github"
-=======
-        "lastModified": 1657292830,
-        "narHash": "sha256-ldfVSTveWceDCmW6gf3B4kR6vwmz/XS80y5wsLLHFJU=",
-        "owner": "NixOS",
-        "repo": "nixpkgs",
-        "rev": "334ec8b503c3981e37a04b817a70e8d026ea9e84",
-        "type": "github"
-      },
-      "original": {
-        "id": "nixpkgs",
-        "type": "indirect"
->>>>>>> 4d5dfc0d
+        "type": "github"
       }
     },
     "nixpkgs-regression": {
@@ -1452,36 +678,13 @@
         "type": "indirect"
       }
     },
-    "nixpkgs-regression_2": {
-      "locked": {
-        "lastModified": 1643052045,
-        "narHash": "sha256-uGJ0VXIhWKGXxkeNnq4TvV3CIOkUJ3PAoLZ3HMzNVMw=",
-        "owner": "NixOS",
-        "repo": "nixpkgs",
-        "rev": "215d4d0fd80ca5163643b03a33fde804a29cc1e2",
-        "type": "github"
-      },
-      "original": {
-        "id": "nixpkgs",
-        "rev": "215d4d0fd80ca5163643b03a33fde804a29cc1e2",
-        "type": "indirect"
-      }
-    },
     "nixpkgs-unstable": {
       "locked": {
-<<<<<<< HEAD
         "lastModified": 1648219316,
         "narHash": "sha256-Ctij+dOi0ZZIfX5eMhgwugfvB+WZSrvVNAyAuANOsnQ=",
         "owner": "NixOS",
         "repo": "nixpkgs",
         "rev": "30d3d79b7d3607d56546dd2a6b49e156ba0ec634",
-=======
-        "lastModified": 1645296114,
-        "narHash": "sha256-y53N7TyIkXsjMpOG7RhvqJFGDacLs9HlyHeSTBioqYU=",
-        "owner": "NixOS",
-        "repo": "nixpkgs",
-        "rev": "530a53dcbc9437363471167a5e4762c5fcfa34a1",
->>>>>>> 4d5dfc0d
         "type": "github"
       },
       "original": {
@@ -1491,45 +694,13 @@
         "type": "github"
       }
     },
-    "nixpkgs-unstable_2": {
-      "locked": {
-<<<<<<< HEAD
-        "lastModified": 1648219316,
-        "narHash": "sha256-Ctij+dOi0ZZIfX5eMhgwugfvB+WZSrvVNAyAuANOsnQ=",
-        "owner": "NixOS",
-        "repo": "nixpkgs",
-        "rev": "30d3d79b7d3607d56546dd2a6b49e156ba0ec634",
-=======
-        "lastModified": 1658346836,
-        "narHash": "sha256-c9BZZbi0tqCQ4j6CMVDlsut3Q3ET1Fezf+qIslCfkhs=",
-        "owner": "NixOS",
-        "repo": "nixpkgs",
-        "rev": "a1fe662eb26ffc2a036b37c4670392ade632c413",
->>>>>>> 4d5dfc0d
-        "type": "github"
-      },
-      "original": {
-        "owner": "NixOS",
-        "ref": "nixpkgs-unstable",
-        "repo": "nixpkgs",
-        "type": "github"
-      }
-    },
     "nixpkgs_2": {
       "locked": {
-<<<<<<< HEAD
         "lastModified": 1632864508,
         "narHash": "sha256-d127FIvGR41XbVRDPVvozUPQ/uRHbHwvfyKHwEt5xFM=",
         "owner": "NixOS",
         "repo": "nixpkgs",
         "rev": "82891b5e2c2359d7e58d08849e4c89511ab94234",
-=======
-        "lastModified": 1648744337,
-        "narHash": "sha256-bYe1dFJAXovjqiaPKrmAbSBEK5KUkgwVaZcTbSoJ7hg=",
-        "owner": "NixOS",
-        "repo": "nixpkgs",
-        "rev": "0a58eebd8ec65ffdef2ce9562784123a73922052",
->>>>>>> 4d5dfc0d
         "type": "github"
       },
       "original": {
@@ -1538,7 +709,6 @@
         "type": "indirect"
       }
     },
-<<<<<<< HEAD
     "nixpkgs_3": {
       "locked": {
         "lastModified": 1647297614,
@@ -1546,148 +716,16 @@
         "owner": "NixOS",
         "repo": "nixpkgs",
         "rev": "73ad5f9e147c0d2a2061f1d4bd91e05078dc0b58",
-=======
-    "nixpkgs-latest": {
-      "locked": {
-        "lastModified": 1653918805,
-        "narHash": "sha256-6ahwAnBNGgqSNSn/6RnsxrlFi+fkA+RyT6o/5S1915o=",
-        "owner": "NixOS",
-        "repo": "nixpkgs",
-        "rev": "a0a69be4b5ee63f1b5e75887a406e9194012b492",
->>>>>>> 4d5dfc0d
-        "type": "github"
-      },
-      "original": {
-        "owner": "NixOS",
-<<<<<<< HEAD
+        "type": "github"
+      },
+      "original": {
+        "owner": "NixOS",
         "ref": "nixos-unstable",
-=======
->>>>>>> 4d5dfc0d
-        "repo": "nixpkgs",
-        "rev": "a0a69be4b5ee63f1b5e75887a406e9194012b492",
-        "type": "github"
-      }
-    },
-<<<<<<< HEAD
+        "repo": "nixpkgs",
+        "type": "github"
+      }
+    },
     "nixpkgs_4": {
-      "flake": false,
-      "locked": {
-        "lastModified": 1645493675,
-        "narHash": "sha256-9xundbZQbhFodsQRh6QMN1GeSXfo3y/5NL0CZcJULz0=",
-        "owner": "NixOS",
-        "repo": "nixpkgs",
-        "rev": "74b10859829153d5c5d50f7c77b86763759e8654",
-=======
-    "nixpkgs-latest_2": {
-      "locked": {
-        "lastModified": 1653918805,
-        "narHash": "sha256-6ahwAnBNGgqSNSn/6RnsxrlFi+fkA+RyT6o/5S1915o=",
-        "owner": "NixOS",
-        "repo": "nixpkgs",
-        "rev": "a0a69be4b5ee63f1b5e75887a406e9194012b492",
->>>>>>> 4d5dfc0d
-        "type": "github"
-      },
-      "original": {
-        "owner": "NixOS",
-<<<<<<< HEAD
-        "ref": "nixpkgs-unstable",
-        "repo": "nixpkgs",
-        "type": "github"
-      }
-    },
-    "nixpkgs_5": {
-      "locked": {
-        "lastModified": 1657292830,
-        "narHash": "sha256-ldfVSTveWceDCmW6gf3B4kR6vwmz/XS80y5wsLLHFJU=",
-        "owner": "NixOS",
-        "repo": "nixpkgs",
-        "rev": "334ec8b503c3981e37a04b817a70e8d026ea9e84",
-=======
-        "repo": "nixpkgs",
-        "rev": "a0a69be4b5ee63f1b5e75887a406e9194012b492",
-        "type": "github"
-      }
-    },
-    "nixpkgs-regression": {
-      "locked": {
-        "lastModified": 1643052045,
-        "narHash": "sha256-uGJ0VXIhWKGXxkeNnq4TvV3CIOkUJ3PAoLZ3HMzNVMw=",
-        "owner": "NixOS",
-        "repo": "nixpkgs",
-        "rev": "215d4d0fd80ca5163643b03a33fde804a29cc1e2",
->>>>>>> 4d5dfc0d
-        "type": "github"
-      },
-      "original": {
-        "id": "nixpkgs",
-<<<<<<< HEAD
-        "type": "indirect"
-      }
-    },
-    "nixpkgs_6": {
-=======
-        "rev": "215d4d0fd80ca5163643b03a33fde804a29cc1e2",
-        "type": "indirect"
-      }
-    },
-    "nixpkgs-unstable": {
->>>>>>> 4d5dfc0d
-      "locked": {
-        "lastModified": 1632864508,
-        "narHash": "sha256-d127FIvGR41XbVRDPVvozUPQ/uRHbHwvfyKHwEt5xFM=",
-        "owner": "NixOS",
-        "repo": "nixpkgs",
-        "rev": "82891b5e2c2359d7e58d08849e4c89511ab94234",
-        "type": "github"
-      },
-      "original": {
-        "owner": "NixOS",
-        "ref": "nixpkgs-unstable",
-        "repo": "nixpkgs",
-        "type": "github"
-      }
-    },
-    "nixpkgs_2": {
-      "locked": {
-        "lastModified": 1632864508,
-        "narHash": "sha256-d127FIvGR41XbVRDPVvozUPQ/uRHbHwvfyKHwEt5xFM=",
-        "owner": "NixOS",
-        "repo": "nixpkgs",
-        "rev": "82891b5e2c2359d7e58d08849e4c89511ab94234",
-        "type": "github"
-      },
-      "original": {
-        "id": "nixpkgs",
-        "ref": "nixos-21.05-small",
-        "type": "indirect"
-      }
-    },
-<<<<<<< HEAD
-    "nixpkgs_7": {
-=======
-    "nixpkgs_3": {
->>>>>>> 4d5dfc0d
-      "locked": {
-        "lastModified": 1647297614,
-        "narHash": "sha256-ulGq3W5XsrBMU/u5k9d4oPy65pQTkunR4HKKtTq0RwY=",
-        "owner": "NixOS",
-        "repo": "nixpkgs",
-        "rev": "73ad5f9e147c0d2a2061f1d4bd91e05078dc0b58",
-        "type": "github"
-      },
-      "original": {
-        "owner": "NixOS",
-        "ref": "nixos-unstable",
-        "repo": "nixpkgs",
-        "type": "github"
-      }
-    },
-<<<<<<< HEAD
-    "nixpkgs_8": {
-=======
-    "nixpkgs_4": {
->>>>>>> 4d5dfc0d
       "flake": false,
       "locked": {
         "lastModified": 1645493675,
@@ -1721,26 +759,6 @@
         "type": "github"
       }
     },
-<<<<<<< HEAD
-    "old-ghc-nix_2": {
-      "flake": false,
-      "locked": {
-        "lastModified": 1631092763,
-        "narHash": "sha256-sIKgO+z7tj4lw3u6oBZxqIhDrzSkvpHtv0Kki+lh9Fg=",
-        "owner": "angerman",
-        "repo": "old-ghc-nix",
-        "rev": "af48a7a7353e418119b6dfe3cd1463a657f342b8",
-        "type": "github"
-      },
-      "original": {
-        "owner": "angerman",
-        "ref": "master",
-        "repo": "old-ghc-nix",
-        "type": "github"
-      }
-    },
-=======
->>>>>>> 4d5dfc0d
     "plutarch": {
       "inputs": {
         "cardano-base": "cardano-base",
@@ -1768,117 +786,16 @@
         "secp256k1-haskell": "secp256k1-haskell"
       },
       "locked": {
-<<<<<<< HEAD
-        "lastModified": 1660245357,
-        "narHash": "sha256-Q93Lq6leerCQedmN+3lJQWotyuGAhW6Sn14EKZd2SsA=",
+        "lastModified": 1660577072,
+        "narHash": "sha256-FGx86CLJbkzHnhkTHKb4P37WZmPIJuO/0PjvK6VMnrE=",
         "owner": "Plutonomicon",
         "repo": "plutarch-plutus",
-        "rev": "3fe25c2376bca1a563ceecc273ae31771264e089",
-=======
-        "lastModified": 1659381657,
-        "narHash": "sha256-W0EWY0DV2idbIeqtJnShVHQ83exME8TK2GYQGbVpz8A=",
+        "rev": "79127ad4379828c525200f5e5173894246fa6566",
+        "type": "github"
+      },
+      "original": {
         "owner": "Plutonomicon",
-        "repo": "plutarch-plutus",
-        "rev": "45b7c77a9ee9bd6c7dc25ddebcc3d12c58c4c3a2",
->>>>>>> 4d5dfc0d
-        "type": "github"
-      },
-      "original": {
-        "owner": "Plutonomicon",
-<<<<<<< HEAD
         "ref": "master",
-        "repo": "plutarch-plutus",
-        "type": "github"
-      }
-    },
-    "plutarch-numeric": {
-      "inputs": {
-        "haskell-language-server": [
-          "plutarch-numeric",
-          "plutarch",
-          "haskell-language-server"
-        ],
-        "haskell-nix": [
-          "plutarch-numeric",
-          "plutarch",
-          "haskell-nix"
-        ],
-        "haskell-nix-extra-hackage": [
-          "plutarch-numeric",
-          "plutarch",
-          "haskell-nix-extra-hackage"
-        ],
-        "iohk-nix": [
-          "plutarch-numeric",
-          "plutarch",
-          "iohk-nix"
-        ],
-        "liqwid-nix": "liqwid-nix_2",
-        "nixpkgs": [
-          "plutarch-numeric",
-          "plutarch",
-          "nixpkgs"
-        ],
-        "nixpkgs-2111": "nixpkgs-2111_3",
-        "nixpkgs-latest": "nixpkgs-latest_3",
-        "plutarch": "plutarch_2"
-      },
-      "locked": {
-        "lastModified": 1659450964,
-        "narHash": "sha256-jkxeMZ5ZjEl94MG5jWC+ogeh8m5sCpR7FX2Srtedvc4=",
-        "owner": "liqwid-labs",
-        "repo": "plutarch-numeric",
-        "rev": "65a1a5dec3836cf4e3c793bf780a4ee84b0a9331",
-        "type": "github"
-      },
-      "original": {
-        "owner": "liqwid-labs",
-        "ref": "main",
-        "repo": "plutarch-numeric",
-        "type": "github"
-      }
-    },
-    "plutarch_2": {
-      "inputs": {
-        "cardano-base": "cardano-base_2",
-        "cardano-crypto": "cardano-crypto_2",
-        "cardano-prelude": "cardano-prelude_2",
-        "emanote": [
-          "plutarch-numeric",
-          "plutarch",
-          "haskell-nix",
-          "nixpkgs-unstable"
-        ],
-        "flat": "flat_2",
-        "haskell-language-server": "haskell-language-server_3",
-        "haskell-nix": "haskell-nix_3",
-        "haskell-nix-extra-hackage": "haskell-nix-extra-hackage_2",
-        "hercules-ci-effects": "hercules-ci-effects_2",
-        "iohk-nix": "iohk-nix_3",
-        "nixpkgs": [
-          "plutarch-numeric",
-          "plutarch",
-          "haskell-nix",
-          "nixpkgs-unstable"
-        ],
-        "nixpkgs-latest": "nixpkgs-latest_4",
-        "plutus": "plutus_2",
-        "protolude": "protolude_2",
-        "secp256k1-haskell": "secp256k1-haskell_2"
-      },
-      "locked": {
-        "lastModified": 1659381657,
-        "narHash": "sha256-W0EWY0DV2idbIeqtJnShVHQ83exME8TK2GYQGbVpz8A=",
-        "owner": "Plutonomicon",
-        "repo": "plutarch-plutus",
-        "rev": "45b7c77a9ee9bd6c7dc25ddebcc3d12c58c4c3a2",
-        "type": "github"
-      },
-      "original": {
-        "owner": "Plutonomicon",
-=======
->>>>>>> 4d5dfc0d
-        "ref": "staging",
         "repo": "plutarch-plutus",
         "type": "github"
       }
@@ -1899,35 +816,6 @@
         "lastModified": 1656595231,
         "narHash": "sha256-3EBhSroECMOSP02qZGT0Zb3QHWibI/tYjdcaT5/YotY=",
         "owner": "input-output-hk",
-<<<<<<< HEAD
-        "repo": "plutus",
-        "rev": "b39a526e983cb931d0cc49b7d073d6d43abd22b5",
-        "type": "github"
-      },
-      "original": {
-        "owner": "input-output-hk",
-        "repo": "plutus",
-        "type": "github"
-      }
-    },
-    "plutus_2": {
-      "inputs": {
-        "cardano-repo-tool": "cardano-repo-tool_2",
-        "gitignore-nix": "gitignore-nix_2",
-        "hackage-nix": "hackage-nix_2",
-        "haskell-language-server": "haskell-language-server_4",
-        "haskell-nix": "haskell-nix_4",
-        "iohk-nix": "iohk-nix_4",
-        "nixpkgs": "nixpkgs_8",
-        "pre-commit-hooks-nix": "pre-commit-hooks-nix_2",
-        "sphinxcontrib-haddock": "sphinxcontrib-haddock_2"
-      },
-      "locked": {
-        "lastModified": 1656595231,
-        "narHash": "sha256-3EBhSroECMOSP02qZGT0Zb3QHWibI/tYjdcaT5/YotY=",
-        "owner": "input-output-hk",
-=======
->>>>>>> 4d5dfc0d
         "repo": "plutus",
         "rev": "b39a526e983cb931d0cc49b7d073d6d43abd22b5",
         "type": "github"
@@ -1954,22 +842,6 @@
         "type": "github"
       }
     },
-    "pre-commit-hooks-nix_2": {
-      "flake": false,
-      "locked": {
-        "lastModified": 1624971177,
-        "narHash": "sha256-Amf/nBj1E77RmbSSmV+hg6YOpR+rddCbbVgo5C7BS0I=",
-        "owner": "cachix",
-        "repo": "pre-commit-hooks.nix",
-        "rev": "397f0713d007250a2c7a745e555fa16c5dc8cadb",
-        "type": "github"
-      },
-      "original": {
-        "owner": "cachix",
-        "repo": "pre-commit-hooks.nix",
-        "type": "github"
-      }
-    },
     "protolude": {
       "flake": false,
       "locked": {
@@ -1978,25 +850,6 @@
         "owner": "protolude",
         "repo": "protolude",
         "rev": "3e249724fd0ead27370c8c297b1ecd38f92cbd5b",
-<<<<<<< HEAD
-        "type": "github"
-      },
-      "original": {
-        "owner": "protolude",
-        "repo": "protolude",
-        "type": "github"
-      }
-    },
-    "protolude_2": {
-      "flake": false,
-      "locked": {
-        "lastModified": 1647139352,
-        "narHash": "sha256-JyHAQfTTUswP8MeGEZibx/2/v01Q7cU5mNpnmDazh24=",
-        "owner": "protolude",
-        "repo": "protolude",
-        "rev": "3e249724fd0ead27370c8c297b1ecd38f92cbd5b",
-=======
->>>>>>> 4d5dfc0d
         "type": "github"
       },
       "original": {
@@ -2029,11 +882,9 @@
           "nixpkgs"
         ],
         "nixpkgs-2111": "nixpkgs-2111",
-<<<<<<< HEAD
         "nixpkgs-2205": "nixpkgs-2205_2",
         "nixpkgs-latest": "nixpkgs-latest",
-        "plutarch": "plutarch",
-        "plutarch-numeric": "plutarch-numeric"
+        "plutarch": "plutarch"
       }
     },
     "secp256k1-haskell": {
@@ -2052,29 +903,6 @@
         "type": "github"
       }
     },
-    "secp256k1-haskell_2": {
-=======
-        "nixpkgs-latest": "nixpkgs-latest",
-        "plutarch": "plutarch"
-      }
-    },
-    "secp256k1-haskell": {
->>>>>>> 4d5dfc0d
-      "flake": false,
-      "locked": {
-        "lastModified": 1650290419,
-        "narHash": "sha256-XrjiqCC7cNTFib78gdMPGNettAkwAxQlbC/n+/mRFt4=",
-        "owner": "haskoin",
-        "repo": "secp256k1-haskell",
-        "rev": "3df963ab6ae14ec122691a97af09a7331511a387",
-        "type": "github"
-      },
-      "original": {
-        "owner": "haskoin",
-        "repo": "secp256k1-haskell",
-        "type": "github"
-      }
-    },
     "sphinxcontrib-haddock": {
       "flake": false,
       "locked": {
@@ -2091,64 +919,21 @@
         "type": "github"
       }
     },
-    "sphinxcontrib-haddock_2": {
-      "flake": false,
-      "locked": {
-<<<<<<< HEAD
-        "lastModified": 1594136664,
-        "narHash": "sha256-O9YT3iCUBHP3CEF88VDLLCO2HSP3HqkNA2q2939RnVY=",
-        "owner": "michaelpj",
-        "repo": "sphinxcontrib-haddock",
-        "rev": "f3956b3256962b2d27d5a4e96edb7951acf5de34",
-=======
+    "stackage": {
+      "flake": false,
+      "locked": {
         "lastModified": 1654046327,
         "narHash": "sha256-IxX46Dh4OZpF3k7KPMa3tZSScYYGqFxXpCnMc0QRkuQ=",
         "owner": "input-output-hk",
         "repo": "stackage.nix",
         "rev": "cc1d778723fcd431f9b2ed632a50c610c3e38b54",
->>>>>>> 4d5dfc0d
-        "type": "github"
-      },
-      "original": {
-        "owner": "michaelpj",
-        "repo": "sphinxcontrib-haddock",
-        "type": "github"
-      }
-<<<<<<< HEAD
-    },
-    "stackage": {
-      "flake": false,
-      "locked": {
-        "lastModified": 1654046327,
-        "narHash": "sha256-IxX46Dh4OZpF3k7KPMa3tZSScYYGqFxXpCnMc0QRkuQ=",
+        "type": "github"
+      },
+      "original": {
         "owner": "input-output-hk",
         "repo": "stackage.nix",
-        "rev": "cc1d778723fcd431f9b2ed632a50c610c3e38b54",
-        "type": "github"
-      },
-      "original": {
-        "owner": "input-output-hk",
-        "repo": "stackage.nix",
-        "type": "github"
-      }
-    },
-    "stackage_2": {
-      "flake": false,
-      "locked": {
-        "lastModified": 1654046327,
-        "narHash": "sha256-IxX46Dh4OZpF3k7KPMa3tZSScYYGqFxXpCnMc0QRkuQ=",
-        "owner": "input-output-hk",
-        "repo": "stackage.nix",
-        "rev": "cc1d778723fcd431f9b2ed632a50c610c3e38b54",
-        "type": "github"
-      },
-      "original": {
-        "owner": "input-output-hk",
-        "repo": "stackage.nix",
-        "type": "github"
-      }
-=======
->>>>>>> 4d5dfc0d
+        "type": "github"
+      }
     }
   },
   "root": "root",
